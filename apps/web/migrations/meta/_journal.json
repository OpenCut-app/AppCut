{
  "version": "7",
  "dialect": "postgresql",
  "entries": [
    {
      "idx": 0,
      "version": "7",
      "when": 1750581188229,
      "tag": "0000_hot_the_fallen",
      "breakpoints": true
    },
    {
      "idx": 1,
      "version": "7",
      "when": 1750689835736,
      "tag": "0001_tricky_jackpot",
      "breakpoints": true
    },
    {
      "idx": 2,
      "version": "7",
<<<<<<< HEAD
      "when": 1752335627121,
      "tag": "0002_sweet_sabra",
=======
      "when": 1752569400809,
      "tag": "0002_cuddly_pretty_boy",
>>>>>>> 14475dc9
      "breakpoints": true
    }
  ]
}<|MERGE_RESOLUTION|>--- conflicted
+++ resolved
@@ -19,13 +19,8 @@
     {
       "idx": 2,
       "version": "7",
-<<<<<<< HEAD
       "when": 1752335627121,
       "tag": "0002_sweet_sabra",
-=======
-      "when": 1752569400809,
-      "tag": "0002_cuddly_pretty_boy",
->>>>>>> 14475dc9
       "breakpoints": true
     }
   ]
