import type { Metadata } from "next";
<<<<<<< HEAD

const title = "OpenCut";
const description =
	"A simple but powerful video editor that gets the job done. In your browser.";
const openGraphImageUrl = "https://opencut.app/open-graph/default.jpg";
const twitterImageUrl = "/open-graph/default.jpg";

export const baseMetaData: Metadata = {
	metadataBase: new URL("https://opencut.app"),
	title,
	description,
	openGraph: {
		title,
		description,
		url: "https://opencut.app",
		siteName: "OpenCut",
		locale: "en_US",
		type: "website",
		images: [
			{
				url: openGraphImageUrl,
				width: 1200,
				height: 630,
				alt: "OpenCut",
			},
		],
	},
	twitter: {
		card: "summary_large_image",
		title,
		description,
		creator: "@opencutapp",
		images: [twitterImageUrl],
	},
	pinterest: {
		richPin: false,
	},
	robots: {
		index: true,
		follow: true,
	},
	icons: {
		icon: [
			{ url: "/favicon.ico" },
			{ url: "/icons/favicon-16x16.png", sizes: "16x16", type: "image/png" },
			{ url: "/icons/favicon-32x32.png", sizes: "32x32", type: "image/png" },
			{ url: "/icons/favicon-96x96.png", sizes: "96x96", type: "image/png" },
		],
		apple: [
			{ url: "/icons/apple-icon-57x57.png", sizes: "57x57", type: "image/png" },
			{ url: "/icons/apple-icon-60x60.png", sizes: "60x60", type: "image/png" },
			{ url: "/icons/apple-icon-72x72.png", sizes: "72x72", type: "image/png" },
			{ url: "/icons/apple-icon-76x76.png", sizes: "76x76", type: "image/png" },
			{
				url: "/icons/apple-icon-114x114.png",
				sizes: "114x114",
				type: "image/png",
			},
			{
				url: "/icons/apple-icon-120x120.png",
				sizes: "120x120",
				type: "image/png",
			},
			{
				url: "/icons/apple-icon-144x144.png",
				sizes: "144x144",
				type: "image/png",
			},
			{
				url: "/icons/apple-icon-152x152.png",
				sizes: "152x152",
				type: "image/png",
			},
			{
				url: "/icons/apple-icon-180x180.png",
				sizes: "180x180",
				type: "image/png",
			},
		],
		shortcut: ["/favicon.ico"],
	},
	appleWebApp: {
		capable: true,
		title,
	},
	manifest: "/manifest.json",
	other: {
		"msapplication-config": "/browserconfig.xml",
	},
=======
import { SITE_INFO, SITE_URL } from "@/constants/site";

export const baseMetaData: Metadata = {
  metadataBase: new URL(SITE_URL),
  title: SITE_INFO.title,
  description: SITE_INFO.description,
  openGraph: {
    title: SITE_INFO.title,
    description: SITE_INFO.description,
    url: SITE_URL,
    siteName: SITE_INFO.title,
    locale: "en_US",
    type: "website",
    images: [
      {
        url: SITE_INFO.openGraphImage,
        width: 1200,
        height: 630,
        alt: "OpenCut Wordmark",
      },
    ],
  },
  twitter: {
    card: "summary_large_image",
    title: SITE_INFO.title,
    description: SITE_INFO.description,
    creator: "@opencutapp",
    images: [SITE_INFO.twitterImage],
  },
  pinterest: {
    richPin: false,
  },
  robots: {
    index: true,
    follow: true,
  },
  icons: {
    icon: [
      { url: "/favicon.ico" },
      { url: "/icons/favicon-16x16.png", sizes: "16x16", type: "image/png" },
      { url: "/icons/favicon-32x32.png", sizes: "32x32", type: "image/png" },
      { url: "/icons/favicon-96x96.png", sizes: "96x96", type: "image/png" },
    ],
    apple: [
      { url: "/icons/apple-icon-57x57.png", sizes: "57x57", type: "image/png" },
      { url: "/icons/apple-icon-60x60.png", sizes: "60x60", type: "image/png" },
      { url: "/icons/apple-icon-72x72.png", sizes: "72x72", type: "image/png" },
      { url: "/icons/apple-icon-76x76.png", sizes: "76x76", type: "image/png" },
      {
        url: "/icons/apple-icon-114x114.png",
        sizes: "114x114",
        type: "image/png",
      },
      {
        url: "/icons/apple-icon-120x120.png",
        sizes: "120x120",
        type: "image/png",
      },
      {
        url: "/icons/apple-icon-144x144.png",
        sizes: "144x144",
        type: "image/png",
      },
      {
        url: "/icons/apple-icon-152x152.png",
        sizes: "152x152",
        type: "image/png",
      },
      {
        url: "/icons/apple-icon-180x180.png",
        sizes: "180x180",
        type: "image/png",
      },
    ],
    shortcut: ["/favicon.ico"],
  },
  appleWebApp: {
    capable: true,
    title: SITE_INFO.title,
  },
  manifest: "/manifest.json",
  other: {
    "msapplication-config": "/browserconfig.xml",
  },
>>>>>>> 7b840e9b
};<|MERGE_RESOLUTION|>--- conflicted
+++ resolved
@@ -1,38 +1,32 @@
 import type { Metadata } from "next";
-<<<<<<< HEAD
-
-const title = "OpenCut";
-const description =
-	"A simple but powerful video editor that gets the job done. In your browser.";
-const openGraphImageUrl = "https://opencut.app/open-graph/default.jpg";
-const twitterImageUrl = "/open-graph/default.jpg";
+import { SITE_INFO, SITE_URL } from "@/constants/site";
 
 export const baseMetaData: Metadata = {
-	metadataBase: new URL("https://opencut.app"),
-	title,
-	description,
+	metadataBase: new URL(SITE_URL),
+	title: SITE_INFO.title,
+	description: SITE_INFO.description,
 	openGraph: {
-		title,
-		description,
-		url: "https://opencut.app",
-		siteName: "OpenCut",
+		title: SITE_INFO.title,
+		description: SITE_INFO.description,
+		url: SITE_URL,
+		siteName: SITE_INFO.title,
 		locale: "en_US",
 		type: "website",
 		images: [
 			{
-				url: openGraphImageUrl,
+				url: SITE_INFO.openGraphImage,
 				width: 1200,
 				height: 630,
-				alt: "OpenCut",
+				alt: "OpenCut Wordmark",
 			},
 		],
 	},
 	twitter: {
 		card: "summary_large_image",
-		title,
-		description,
+		title: SITE_INFO.title,
+		description: SITE_INFO.description,
 		creator: "@opencutapp",
-		images: [twitterImageUrl],
+		images: [SITE_INFO.twitterImage],
 	},
 	pinterest: {
 		richPin: false,
@@ -83,96 +77,10 @@
 	},
 	appleWebApp: {
 		capable: true,
-		title,
+		title: SITE_INFO.title,
 	},
 	manifest: "/manifest.json",
 	other: {
 		"msapplication-config": "/browserconfig.xml",
 	},
-=======
-import { SITE_INFO, SITE_URL } from "@/constants/site";
-
-export const baseMetaData: Metadata = {
-  metadataBase: new URL(SITE_URL),
-  title: SITE_INFO.title,
-  description: SITE_INFO.description,
-  openGraph: {
-    title: SITE_INFO.title,
-    description: SITE_INFO.description,
-    url: SITE_URL,
-    siteName: SITE_INFO.title,
-    locale: "en_US",
-    type: "website",
-    images: [
-      {
-        url: SITE_INFO.openGraphImage,
-        width: 1200,
-        height: 630,
-        alt: "OpenCut Wordmark",
-      },
-    ],
-  },
-  twitter: {
-    card: "summary_large_image",
-    title: SITE_INFO.title,
-    description: SITE_INFO.description,
-    creator: "@opencutapp",
-    images: [SITE_INFO.twitterImage],
-  },
-  pinterest: {
-    richPin: false,
-  },
-  robots: {
-    index: true,
-    follow: true,
-  },
-  icons: {
-    icon: [
-      { url: "/favicon.ico" },
-      { url: "/icons/favicon-16x16.png", sizes: "16x16", type: "image/png" },
-      { url: "/icons/favicon-32x32.png", sizes: "32x32", type: "image/png" },
-      { url: "/icons/favicon-96x96.png", sizes: "96x96", type: "image/png" },
-    ],
-    apple: [
-      { url: "/icons/apple-icon-57x57.png", sizes: "57x57", type: "image/png" },
-      { url: "/icons/apple-icon-60x60.png", sizes: "60x60", type: "image/png" },
-      { url: "/icons/apple-icon-72x72.png", sizes: "72x72", type: "image/png" },
-      { url: "/icons/apple-icon-76x76.png", sizes: "76x76", type: "image/png" },
-      {
-        url: "/icons/apple-icon-114x114.png",
-        sizes: "114x114",
-        type: "image/png",
-      },
-      {
-        url: "/icons/apple-icon-120x120.png",
-        sizes: "120x120",
-        type: "image/png",
-      },
-      {
-        url: "/icons/apple-icon-144x144.png",
-        sizes: "144x144",
-        type: "image/png",
-      },
-      {
-        url: "/icons/apple-icon-152x152.png",
-        sizes: "152x152",
-        type: "image/png",
-      },
-      {
-        url: "/icons/apple-icon-180x180.png",
-        sizes: "180x180",
-        type: "image/png",
-      },
-    ],
-    shortcut: ["/favicon.ico"],
-  },
-  appleWebApp: {
-    capable: true,
-    title: SITE_INFO.title,
-  },
-  manifest: "/manifest.json",
-  other: {
-    "msapplication-config": "/browserconfig.xml",
-  },
->>>>>>> 7b840e9b
 };