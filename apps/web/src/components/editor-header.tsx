"use client";

import Link from "next/link";
import { Button } from "./ui/button";
import { ChevronLeft, Download } from "lucide-react";
import { useTimelineStore } from "@/stores/timeline-store";
import { HeaderBase } from "./header-base";
import { formatTimeCode } from "@/lib/time";
import { useProjectStore } from "@/stores/project-store";
<<<<<<< HEAD
import { ExportDialog } from "./editor/export-dialog";
=======
import { KeyboardShortcutsHelp } from "./keyboard-shortcuts-help";
>>>>>>> a3c84e4a

export function EditorHeader() {
  const { getTotalDuration } = useTimelineStore();
  const { activeProject } = useProjectStore();

  const leftContent = (
    <div className="flex items-center gap-2">
      <Link
        href="/projects"
        className="font-medium tracking-tight flex items-center gap-2 hover:opacity-80 transition-opacity"
      >
        <ChevronLeft className="h-4 w-4" />
        <span className="text-sm">{activeProject?.name}</span>
      </Link>
    </div>
  );

  const centerContent = (
    <div className="flex items-center gap-2 text-xs">
      <span>
        {formatTimeCode(
          getTotalDuration(),
          "HH:MM:SS:FF",
          activeProject?.fps || 30
        )}
      </span>
    </div>
  );

  const rightContent = (
    <nav className="flex items-center gap-2">
<<<<<<< HEAD
      <ExportDialog>
        <Button
          size="sm"
          variant="primary"
          className="h-7 text-xs"
        >
          <Download className="h-4 w-4" />
          <span className="text-sm">Export</span>
        </Button>
      </ExportDialog>
=======
      <KeyboardShortcutsHelp />
      <Button
        size="sm"
        variant="primary"
        className="h-7 text-xs"
        onClick={handleExport}
      >
        <Download className="h-4 w-4" />
        <span className="text-sm">Export</span>
      </Button>
>>>>>>> a3c84e4a
    </nav>
  );

  return (
    <HeaderBase
      leftContent={leftContent}
      centerContent={centerContent}
      rightContent={rightContent}
      className="bg-background h-[3.2rem] px-4"
    />
  );
}
<|MERGE_RESOLUTION|>--- conflicted
+++ resolved
@@ -1,80 +1,65 @@
-"use client";
-
-import Link from "next/link";
-import { Button } from "./ui/button";
-import { ChevronLeft, Download } from "lucide-react";
-import { useTimelineStore } from "@/stores/timeline-store";
-import { HeaderBase } from "./header-base";
-import { formatTimeCode } from "@/lib/time";
-import { useProjectStore } from "@/stores/project-store";
-<<<<<<< HEAD
-import { ExportDialog } from "./editor/export-dialog";
-=======
-import { KeyboardShortcutsHelp } from "./keyboard-shortcuts-help";
->>>>>>> a3c84e4a
-
-export function EditorHeader() {
-  const { getTotalDuration } = useTimelineStore();
-  const { activeProject } = useProjectStore();
-
-  const leftContent = (
-    <div className="flex items-center gap-2">
-      <Link
-        href="/projects"
-        className="font-medium tracking-tight flex items-center gap-2 hover:opacity-80 transition-opacity"
-      >
-        <ChevronLeft className="h-4 w-4" />
-        <span className="text-sm">{activeProject?.name}</span>
-      </Link>
-    </div>
-  );
-
-  const centerContent = (
-    <div className="flex items-center gap-2 text-xs">
-      <span>
-        {formatTimeCode(
-          getTotalDuration(),
-          "HH:MM:SS:FF",
-          activeProject?.fps || 30
-        )}
-      </span>
-    </div>
-  );
-
-  const rightContent = (
-    <nav className="flex items-center gap-2">
-<<<<<<< HEAD
-      <ExportDialog>
-        <Button
-          size="sm"
-          variant="primary"
-          className="h-7 text-xs"
-        >
-          <Download className="h-4 w-4" />
-          <span className="text-sm">Export</span>
-        </Button>
-      </ExportDialog>
-=======
-      <KeyboardShortcutsHelp />
-      <Button
-        size="sm"
-        variant="primary"
-        className="h-7 text-xs"
-        onClick={handleExport}
-      >
-        <Download className="h-4 w-4" />
-        <span className="text-sm">Export</span>
-      </Button>
->>>>>>> a3c84e4a
-    </nav>
-  );
-
-  return (
-    <HeaderBase
-      leftContent={leftContent}
-      centerContent={centerContent}
-      rightContent={rightContent}
-      className="bg-background h-[3.2rem] px-4"
-    />
-  );
-}
+"use client";
+
+import Link from "next/link";
+import { Button } from "./ui/button";
+import { ChevronLeft, Download } from "lucide-react";
+import { useTimelineStore } from "@/stores/timeline-store";
+import { HeaderBase } from "./header-base";
+import { formatTimeCode } from "@/lib/time";
+import { useProjectStore } from "@/stores/project-store";
+import { KeyboardShortcutsHelp } from "./keyboard-shortcuts-help";
+import { ExportDialog } from "./editor/export-dialog";
+
+export function EditorHeader() {
+  const { getTotalDuration } = useTimelineStore();
+  const { activeProject } = useProjectStore();
+
+  const leftContent = (
+    <div className="flex items-center gap-2">
+      <Link
+        href="/projects"
+        className="font-medium tracking-tight flex items-center gap-2 hover:opacity-80 transition-opacity"
+      >
+        <ChevronLeft className="h-4 w-4" />
+        <span className="text-sm">{activeProject?.name}</span>
+      </Link>
+    </div>
+  );
+
+  const centerContent = (
+    <div className="flex items-center gap-2 text-xs">
+      <span>
+        {formatTimeCode(
+          getTotalDuration(),
+          "HH:MM:SS:FF",
+          activeProject?.fps || 30
+        )}
+      </span>
+    </div>
+  );
+
+  const rightContent = (
+    <nav className="flex items-center gap-2">
+      <KeyboardShortcutsHelp />
+      <ExportDialog>
+        <Button
+          size="sm"
+          variant="primary"
+          className="h-7 text-xs"
+        >
+          <Download className="h-4 w-4" />
+          <span className="text-sm">Export</span>
+        </Button>
+      </ExportDialog>
+    </nav>
+  );
+
+  return (
+    <HeaderBase
+      leftContent={leftContent}
+      centerContent={centerContent}
+      rightContent={rightContent}
+      className="bg-background h-[3.2rem] px-4"
+    />
+  );
+}