--- conflicted
+++ resolved
@@ -1,4 +1,3 @@
-<<<<<<< HEAD
 "use client";
 
 import { TabBar } from "./tabbar";
@@ -8,7 +7,7 @@
 import { StickerView } from "./views/stickers";
 
 export function MediaPanel() {
-  const { activeTab } = useMediaPanelStore();
+	const { activeTab } = useMediaPanelStore();
 
   const viewMap: Record<Tab, React.ReactNode> = {
     media: <MediaView />,
@@ -44,67 +43,10 @@
     ),
   };
 
-  return (
-    <div className="h-full flex flex-col bg-panel rounded-sm overflow-hidden">
-      <TabBar />
-      <div className="flex-1">{viewMap[activeTab]}</div>
-    </div>
-  );
-}
-=======
-"use client";
-
-import { TabBar } from "./tabbar";
-import { MediaView } from "./views/media";
-import { useMediaPanelStore, Tab } from "./store";
-import { TextView } from "./views/text";
-
-export function MediaPanel() {
-	const { activeTab } = useMediaPanelStore();
-
-	const viewMap: Record<Tab, React.ReactNode> = {
-		media: <MediaView />,
-		audio: (
-			<div className="p-4 text-muted-foreground">Audio view coming soon...</div>
-		),
-		text: <TextView />,
-		stickers: (
-			<div className="p-4 text-muted-foreground">
-				Stickers view coming soon...
-			</div>
-		),
-		effects: (
-			<div className="p-4 text-muted-foreground">
-				Effects view coming soon...
-			</div>
-		),
-		transitions: (
-			<div className="p-4 text-muted-foreground">
-				Transitions view coming soon...
-			</div>
-		),
-		captions: (
-			<div className="p-4 text-muted-foreground">
-				Captions view coming soon...
-			</div>
-		),
-		filters: (
-			<div className="p-4 text-muted-foreground">
-				Filters view coming soon...
-			</div>
-		),
-		adjustment: (
-			<div className="p-4 text-muted-foreground">
-				Adjustment view coming soon...
-			</div>
-		),
-	};
-
 	return (
 		<div className="h-full flex flex-col bg-panel rounded-sm overflow-hidden">
 			<TabBar />
 			<div className="flex-1">{viewMap[activeTab]}</div>
 		</div>
 	);
-}
->>>>>>> afa8f426
+}