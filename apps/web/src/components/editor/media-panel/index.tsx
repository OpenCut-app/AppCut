"use client";

import { TabBar } from "./tabbar";
import { MediaView } from "./views/media";
import { useMediaPanelStore, Tab } from "./store";
import { TextView } from "./views/text";
<<<<<<< HEAD
import { StickerView } from "./views/stickers";
=======
import { AudioView } from "./views/audio";
>>>>>>> 1c20027d

export function MediaPanel() {
  const { activeTab } = useMediaPanelStore();

  const viewMap: Record<Tab, React.ReactNode> = {
    media: <MediaView />,
<<<<<<< HEAD
    audio: (
      <div className="p-4 text-muted-foreground">Audio view coming soon...</div>
    ),
    text: <TextView />,
    stickers: <StickerView />,
=======
    audio: <AudioView />,
    text: <TextView />,
    stickers: (
      <div className="p-4 text-muted-foreground">
        Stickers view coming soon...
      </div>
    ),
>>>>>>> 1c20027d
    effects: (
      <div className="p-4 text-muted-foreground">
        Effects view coming soon...
      </div>
    ),
    transitions: (
      <div className="p-4 text-muted-foreground">
        Transitions view coming soon...
      </div>
    ),
    captions: (
      <div className="p-4 text-muted-foreground">
        Captions view coming soon...
      </div>
    ),
    filters: (
      <div className="p-4 text-muted-foreground">
        Filters view coming soon...
      </div>
    ),
    adjustment: (
      <div className="p-4 text-muted-foreground">
        Adjustment view coming soon...
      </div>
    ),
  };

  return (
    <div className="h-full flex flex-col bg-panel rounded-sm">
      <TabBar />
      <div className="flex-1 overflow-y-auto">{viewMap[activeTab]}</div>
    </div>
  );
}<|MERGE_RESOLUTION|>--- conflicted
+++ resolved
@@ -4,32 +4,19 @@
 import { MediaView } from "./views/media";
 import { useMediaPanelStore, Tab } from "./store";
 import { TextView } from "./views/text";
-<<<<<<< HEAD
 import { StickerView } from "./views/stickers";
-=======
 import { AudioView } from "./views/audio";
->>>>>>> 1c20027d
 
 export function MediaPanel() {
   const { activeTab } = useMediaPanelStore();
 
   const viewMap: Record<Tab, React.ReactNode> = {
     media: <MediaView />,
-<<<<<<< HEAD
     audio: (
       <div className="p-4 text-muted-foreground">Audio view coming soon...</div>
     ),
     text: <TextView />,
     stickers: <StickerView />,
-=======
-    audio: <AudioView />,
-    text: <TextView />,
-    stickers: (
-      <div className="p-4 text-muted-foreground">
-        Stickers view coming soon...
-      </div>
-    ),
->>>>>>> 1c20027d
     effects: (
       <div className="p-4 text-muted-foreground">
         Effects view coming soon...
