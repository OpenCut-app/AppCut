"use client";

import { cn } from "@/lib/utils";
import { Tab, tabs, useMediaPanelStore } from "./store";
<<<<<<< HEAD
import { Button } from "@/components/ui/button";
import { ChevronRight, ChevronLeft } from "lucide-react";
import { useRef, useState, useEffect } from "react";
import { Tooltip, TooltipContent, TooltipTrigger } from "@/components/ui/tooltip";

=======
>>>>>>> efa5be2a

export function TabBar() {
  const { activeTab, setActiveTab } = useMediaPanelStore();

  return (
    <div className="flex">
      <div className="h-full px-4 flex flex-col justify-start items-center gap-5 overflow-x-auto scrollbar-x-hidden relative w-full py-4">
        {(Object.keys(tabs) as Tab[]).map((tabKey) => {
          const tab = tabs[tabKey];
          return (
            <div
              className={cn(
<<<<<<< HEAD
                "flex z-[100] flex-col gap-0.5 items-center cursor-pointer",
                activeTab === tabKey ? "text-primary !opacity-100" : "text-muted-foreground"
=======
                "flex flex-col gap-0.5 items-center cursor-pointer opacity-100 hover:opacity-75",
                activeTab === tabKey
                  ? "text-primary !opacity-100"
                  : "text-muted-foreground"
>>>>>>> efa5be2a
              )}
              onClick={() => setActiveTab(tabKey)}
              key={tabKey}
            >
              <Tooltip delayDuration={10}>
                <TooltipTrigger asChild>
                  <tab.icon className="size-[1.1rem]! opacity-100 hover:opacity-75" />
                </TooltipTrigger>
                <TooltipContent side="right" align="center" variant="sidebar" sideOffset={8}>
                  <div className="dark:text-base-gray-950 text-black text-sm font-medium leading-none dark:text-white">{tab.label}</div>
                </TooltipContent>
              </Tooltip>
            </div>
          );
        })}
      </div>
    </div>
  );
}<|MERGE_RESOLUTION|>--- conflicted
+++ resolved
@@ -2,14 +2,12 @@
 
 import { cn } from "@/lib/utils";
 import { Tab, tabs, useMediaPanelStore } from "./store";
-<<<<<<< HEAD
 import { Button } from "@/components/ui/button";
 import { ChevronRight, ChevronLeft } from "lucide-react";
 import { useRef, useState, useEffect } from "react";
 import { Tooltip, TooltipContent, TooltipTrigger } from "@/components/ui/tooltip";
 
-=======
->>>>>>> efa5be2a
+
 
 export function TabBar() {
   const { activeTab, setActiveTab } = useMediaPanelStore();
@@ -22,15 +20,8 @@
           return (
             <div
               className={cn(
-<<<<<<< HEAD
                 "flex z-[100] flex-col gap-0.5 items-center cursor-pointer",
                 activeTab === tabKey ? "text-primary !opacity-100" : "text-muted-foreground"
-=======
-                "flex flex-col gap-0.5 items-center cursor-pointer opacity-100 hover:opacity-75",
-                activeTab === tabKey
-                  ? "text-primary !opacity-100"
-                  : "text-muted-foreground"
->>>>>>> efa5be2a
               )}
               onClick={() => setActiveTab(tabKey)}
               key={tabKey}
