--- conflicted
+++ resolved
@@ -1,4 +1,3 @@
-<<<<<<< HEAD
 "use client";
 
 import { useDragDrop } from "@/hooks/use-drag-drop";
@@ -336,304 +335,4 @@
       </div>
     </>
   );
-}
-=======
-"use client";
-
-import { useDragDrop } from "@/hooks/use-drag-drop";
-import { processMediaFiles } from "@/lib/media-processing";
-import { useMediaStore, type MediaItem } from "@/stores/media-store";
-import { Image, Loader2, Music, Plus, Video } from "lucide-react";
-import { useEffect, useRef, useState } from "react";
-import { toast } from "sonner";
-import { Button } from "@/components/ui/button";
-import { MediaDragOverlay } from "@/components/editor/media-panel/drag-overlay";
-import {
-	ContextMenu,
-	ContextMenuContent,
-	ContextMenuItem,
-	ContextMenuTrigger,
-} from "@/components/ui/context-menu";
-import { Input } from "@/components/ui/input";
-import {
-	Select,
-	SelectContent,
-	SelectItem,
-	SelectTrigger,
-	SelectValue,
-} from "@/components/ui/select";
-import { DraggableMediaItem } from "@/components/ui/draggable-item";
-import { useProjectStore } from "@/stores/project-store";
-import { useTimelineStore } from "@/stores/timeline-store";
-
-export function MediaView() {
-	const { mediaItems, addMediaItem, removeMediaItem } = useMediaStore();
-	const { activeProject } = useProjectStore();
-	const fileInputRef = useRef<HTMLInputElement>(null);
-	const [isProcessing, setIsProcessing] = useState(false);
-	const [progress, setProgress] = useState(0);
-	const [searchQuery, setSearchQuery] = useState("");
-	const [mediaFilter, setMediaFilter] = useState("all");
-
-	const processFiles = async (files: FileList | File[]) => {
-		if (!files || files.length === 0) return;
-		if (!activeProject) {
-			toast.error("No active project");
-			return;
-		}
-
-		setIsProcessing(true);
-		setProgress(0);
-		try {
-			// Process files (extract metadata, generate thumbnails, etc.)
-			const processedItems = await processMediaFiles(files, (p) =>
-				setProgress(p),
-			);
-			// Add each processed media item to the store
-			for (const item of processedItems) {
-				await addMediaItem(activeProject.id, item);
-			}
-		} catch (error) {
-			// Show error toast if processing fails
-			console.error("Error processing files:", error);
-			toast.error("Failed to process files");
-		} finally {
-			setIsProcessing(false);
-			setProgress(0);
-		}
-	};
-
-	const { isDragOver, dragProps } = useDragDrop({
-		// When files are dropped, process them
-		onDrop: processFiles,
-	});
-
-	const handleFileSelect = () => fileInputRef.current?.click(); // Open file picker
-
-	const handleFileChange = (e: React.ChangeEvent<HTMLInputElement>) => {
-		// When files are selected via file picker, process them
-		if (e.target.files) processFiles(e.target.files);
-		e.target.value = ""; // Reset input
-	};
-
-	const handleRemove = async (e: React.MouseEvent, id: string) => {
-		// Remove a media item from the store
-		e.stopPropagation();
-
-		if (!activeProject) {
-			toast.error("No active project");
-			return;
-		}
-
-		// Media store now handles cascade deletion automatically
-		await removeMediaItem(activeProject.id, id);
-	};
-
-	const formatDuration = (duration: number) => {
-		// Format seconds as mm:ss
-		const min = Math.floor(duration / 60);
-		const sec = Math.floor(duration % 60);
-		return `${min}:${sec.toString().padStart(2, "0")}`;
-	};
-
-	const [filteredMediaItems, setFilteredMediaItems] = useState(mediaItems);
-
-	useEffect(() => {
-		const filtered = mediaItems.filter((item) => {
-			if (mediaFilter && mediaFilter !== "all" && item.type !== mediaFilter) {
-				return false;
-			}
-
-			if (
-				searchQuery &&
-				!item.name.toLowerCase().includes(searchQuery.toLowerCase())
-			) {
-				return false;
-			}
-
-			return true;
-		});
-
-		setFilteredMediaItems(filtered);
-	}, [mediaItems, mediaFilter, searchQuery]);
-
-	const renderPreview = (item: MediaItem) => {
-		// Render a preview for each media type (image, video, audio, unknown)
-		if (item.type === "image") {
-			return (
-				<div className="w-full h-full flex items-center justify-center">
-					<img
-						src={item.url}
-						alt={item.name}
-						className="max-w-full max-h-full object-contain"
-						loading="lazy"
-					/>
-				</div>
-			);
-		}
-
-		if (item.type === "video") {
-			if (item.thumbnailUrl) {
-				return (
-					<div className="relative w-full h-full">
-						<img
-							src={item.thumbnailUrl}
-							alt={item.name}
-							className="w-full h-full object-cover rounded"
-							loading="lazy"
-						/>
-						<div className="absolute inset-0 flex items-center justify-center bg-black/20 rounded">
-							<Video className="h-6 w-6 text-white drop-shadow-md" />
-						</div>
-						{item.duration && (
-							<div className="absolute bottom-1 right-1 bg-black/70 text-white text-xs px-1 rounded">
-								{formatDuration(item.duration)}
-							</div>
-						)}
-					</div>
-				);
-			}
-			return (
-				<div className="w-full h-full bg-muted/30 flex flex-col items-center justify-center text-muted-foreground rounded">
-					<Video className="h-6 w-6 mb-1" />
-					<span className="text-xs">Video</span>
-					{item.duration && (
-						<span className="text-xs opacity-70">
-							{formatDuration(item.duration)}
-						</span>
-					)}
-				</div>
-			);
-		}
-
-		if (item.type === "audio") {
-			return (
-				<div className="w-full h-full bg-gradient-to-br from-green-500/20 to-emerald-500/20 flex flex-col items-center justify-center text-muted-foreground rounded border border-green-500/20">
-					<Music className="h-6 w-6 mb-1" />
-					<span className="text-xs">Audio</span>
-					{item.duration && (
-						<span className="text-xs opacity-70">
-							{formatDuration(item.duration)}
-						</span>
-					)}
-				</div>
-			);
-		}
-
-		return (
-			<div className="w-full h-full bg-muted/30 flex flex-col items-center justify-center text-muted-foreground rounded">
-				<Image className="h-6 w-6" />
-				<span className="text-xs mt-1">Unknown</span>
-			</div>
-		);
-	};
-
-	return (
-		<>
-			{/* Hidden file input for uploading media */}
-			<input
-				ref={fileInputRef}
-				type="file"
-				accept="image/*,video/*,audio/*"
-				multiple
-				className="hidden"
-				onChange={handleFileChange}
-			/>
-
-			<div
-				className={`h-full flex flex-col gap-1 transition-colors relative ${isDragOver ? "bg-accent/30" : ""}`}
-				{...dragProps}
-			>
-				<div className="p-3 pb-2">
-					{/* Search and filter controls */}
-					<div className="flex gap-2">
-						<Select value={mediaFilter} onValueChange={setMediaFilter}>
-							<SelectTrigger className="w-[80px] h-full text-xs">
-								<SelectValue />
-							</SelectTrigger>
-							<SelectContent className="">
-								<SelectItem value="all">All</SelectItem>
-								<SelectItem value="video">Video</SelectItem>
-								<SelectItem value="audio">Audio</SelectItem>
-								<SelectItem value="image">Image</SelectItem>
-							</SelectContent>
-						</Select>
-						<Input
-							type="text"
-							placeholder="Search media..."
-							className="min-w-[60px] flex-1 h-full text-xs"
-							value={searchQuery}
-							onChange={(e) => setSearchQuery(e.target.value)}
-						/>
-						<Button
-							variant="outline"
-							size="lg"
-							onClick={handleFileSelect}
-							disabled={isProcessing}
-							className="flex-none bg-transparent min-w-[30px] whitespace-nowrap overflow-hidden px-2 justify-center items-center"
-						>
-							{isProcessing ? (
-								<Loader2 className="h-4 w-4 animate-spin" />
-							) : (
-								<Plus className="h-4 w-4" />
-							)}
-						</Button>
-					</div>
-				</div>
-
-				<div className="flex-1 overflow-y-auto p-3 pt-0">
-					{isDragOver || filteredMediaItems.length === 0 ? (
-						<MediaDragOverlay
-							isVisible={true}
-							isProcessing={isProcessing}
-							progress={progress}
-							onClick={handleFileSelect}
-							isEmptyState={filteredMediaItems.length === 0 && !isDragOver}
-						/>
-					) : (
-						<div
-							className="grid gap-2"
-							style={{
-								gridTemplateColumns: "repeat(auto-fill, 160px)",
-							}}
-						>
-							{/* Render each media item as a draggable button */}
-							{filteredMediaItems.map((item) => (
-								<ContextMenu key={item.id}>
-									<ContextMenuTrigger>
-										<DraggableMediaItem
-											name={item.name}
-											preview={renderPreview(item)}
-											dragData={{
-												id: item.id,
-												type: item.type,
-												name: item.name,
-											}}
-											showPlusOnDrag={false}
-											onAddToTimeline={(currentTime) =>
-												useTimelineStore
-													.getState()
-													.addMediaAtTime(item, currentTime)
-											}
-											rounded={false}
-										/>
-									</ContextMenuTrigger>
-									<ContextMenuContent>
-										<ContextMenuItem>Export clips</ContextMenuItem>
-										<ContextMenuItem
-											variant="destructive"
-											onClick={(e) => handleRemove(e, item.id)}
-										>
-											Delete
-										</ContextMenuItem>
-									</ContextMenuContent>
-								</ContextMenu>
-							))}
-						</div>
-					)}
-				</div>
-			</div>
-		</>
-	);
-}
->>>>>>> be1ae20d
+}