--- conflicted
+++ resolved
@@ -32,11 +32,9 @@
 }
 
 export function PreviewPanel() {
-<<<<<<< HEAD
-    const { tracks, getTotalDuration } = useTimelineStore();
+    const { tracks, getTotalDuration, updateTextElement } = useTimelineStore();
     const { mediaItems } = useMediaStore();
-    const { currentTime, toggle, setCurrentTime, isPlaying } =
-        usePlaybackStore();
+    const { currentTime, toggle, setCurrentTime, isPlaying } = usePlaybackStore();
     const { canvasSize } = useEditorStore();
     const previewRef = useRef<HTMLDivElement>(null);
     const containerRef = useRef<HTMLDivElement>(null);
@@ -46,6 +44,19 @@
     });
     const [isExpanded, setIsExpanded] = useState(false);
     const { activeProject } = useProjectStore();
+    const [dragState, setDragState] = useState<TextElementDragState>({
+        isDragging: false,
+        elementId: null,
+        trackId: null,
+        startX: 0,
+        startY: 0,
+        initialElementX: 0,
+        initialElementY: 0,
+        currentX: 0,
+        currentY: 0,
+        elementWidth: 0,
+        elementHeight: 0,
+    });
 
     useEffect(() => {
         const updatePreviewSize = () => {
@@ -105,90 +116,6 @@
         if (isExpanded) {
             window.addEventListener("resize", updatePreviewSize);
         }
-=======
-  const { tracks, getTotalDuration, updateTextElement } = useTimelineStore();
-  const { mediaItems } = useMediaStore();
-  const { currentTime, toggle, setCurrentTime, isPlaying } = usePlaybackStore();
-  const { canvasSize } = useEditorStore();
-  const previewRef = useRef<HTMLDivElement>(null);
-  const containerRef = useRef<HTMLDivElement>(null);
-  const [previewDimensions, setPreviewDimensions] = useState({
-    width: 0,
-    height: 0,
-  });
-  const [isExpanded, setIsExpanded] = useState(false);
-  const { activeProject } = useProjectStore();
-  const [dragState, setDragState] = useState<TextElementDragState>({
-    isDragging: false,
-    elementId: null,
-    trackId: null,
-    startX: 0,
-    startY: 0,
-    initialElementX: 0,
-    initialElementY: 0,
-    currentX: 0,
-    currentY: 0,
-    elementWidth: 0,
-    elementHeight: 0,
-  });
-
-  useEffect(() => {
-    const updatePreviewSize = () => {
-      if (!containerRef.current) return;
-
-      let availableWidth, availableHeight;
-
-      if (isExpanded) {
-        const controlsHeight = 80;
-        const marginSpace = 24;
-        availableWidth = window.innerWidth - marginSpace;
-        availableHeight = window.innerHeight - controlsHeight - marginSpace;
-      } else {
-        const container = containerRef.current.getBoundingClientRect();
-        const computedStyle = getComputedStyle(containerRef.current);
-        const paddingTop = parseFloat(computedStyle.paddingTop);
-        const paddingBottom = parseFloat(computedStyle.paddingBottom);
-        const paddingLeft = parseFloat(computedStyle.paddingLeft);
-        const paddingRight = parseFloat(computedStyle.paddingRight);
-        const gap = parseFloat(computedStyle.gap) || 16;
-        const toolbar = containerRef.current.querySelector("[data-toolbar]");
-        const toolbarHeight = toolbar
-          ? toolbar.getBoundingClientRect().height
-          : 0;
-
-        availableWidth = container.width - paddingLeft - paddingRight;
-        availableHeight =
-          container.height -
-          paddingTop -
-          paddingBottom -
-          toolbarHeight -
-          (toolbarHeight > 0 ? gap : 0);
-      }
-
-      const targetRatio = canvasSize.width / canvasSize.height;
-      const containerRatio = availableWidth / availableHeight;
-      let width, height;
-
-      if (containerRatio > targetRatio) {
-        height = availableHeight * (isExpanded ? 0.95 : 1);
-        width = height * targetRatio;
-      } else {
-        width = availableWidth * (isExpanded ? 0.95 : 1);
-        height = width / targetRatio;
-      }
-
-      setPreviewDimensions({ width, height });
-    };
-
-    updatePreviewSize();
-    const resizeObserver = new ResizeObserver(updatePreviewSize);
-    if (containerRef.current) {
-      resizeObserver.observe(containerRef.current);
-    }
-    if (isExpanded) {
-      window.addEventListener("resize", updatePreviewSize);
-    }
->>>>>>> 1c20027d
 
         return () => {
             resizeObserver.disconnect();
@@ -217,6 +144,86 @@
             document.body.style.overflow = "";
         };
     }, [isExpanded]);
+
+    useEffect(() => {
+        const handleMouseMove = (e: MouseEvent) => {
+            if (!dragState.isDragging) return;
+
+            const deltaX = e.clientX - dragState.startX;
+            const deltaY = e.clientY - dragState.startY;
+
+            const scaleRatio = previewDimensions.width / canvasSize.width;
+            const newX = dragState.initialElementX + deltaX / scaleRatio;
+            const newY = dragState.initialElementY + deltaY / scaleRatio;
+
+            const halfWidth = dragState.elementWidth / scaleRatio / 2;
+            const halfHeight = dragState.elementHeight / scaleRatio / 2;
+
+            const constrainedX = Math.max(
+                -canvasSize.width / 2 + halfWidth,
+                Math.min(canvasSize.width / 2 - halfWidth, newX)
+            );
+            const constrainedY = Math.max(
+                -canvasSize.height / 2 + halfHeight,
+                Math.min(canvasSize.height / 2 - halfHeight, newY)
+            );
+
+            setDragState((prev) => ({
+                ...prev,
+                currentX: constrainedX,
+                currentY: constrainedY,
+            }));
+        };
+
+        const handleMouseUp = () => {
+            if (dragState.isDragging && dragState.trackId && dragState.elementId) {
+                updateTextElement(dragState.trackId, dragState.elementId, {
+                    x: dragState.currentX,
+                    y: dragState.currentY,
+                });
+            }
+            setDragState((prev) => ({ ...prev, isDragging: false }));
+        };
+
+        if (dragState.isDragging) {
+            document.addEventListener("mousemove", handleMouseMove);
+            document.addEventListener("mouseup", handleMouseUp);
+            document.body.style.cursor = "grabbing";
+            document.body.style.userSelect = "none";
+        }
+
+        return () => {
+            document.removeEventListener("mousemove", handleMouseMove);
+            document.removeEventListener("mouseup", handleMouseUp);
+            document.body.style.cursor = "";
+            document.body.style.userSelect = "";
+        };
+    }, [dragState, previewDimensions, canvasSize, updateTextElement]);
+
+    const handleTextMouseDown = (
+        e: React.MouseEvent<HTMLDivElement>,
+        element: any,
+        trackId: string
+    ) => {
+        e.preventDefault();
+        e.stopPropagation();
+
+        const rect = e.currentTarget.getBoundingClientRect();
+
+        setDragState({
+            isDragging: true,
+            elementId: element.id,
+            trackId: trackId,
+            startX: e.clientX,
+            startY: e.clientY,
+            initialElementX: element.x,
+            initialElementY: element.y,
+            currentX: element.x,
+            currentY: element.y,
+            elementWidth: rect.width,
+            elementHeight: rect.height,
+        });
+    };
 
     const toggleExpanded = useCallback(() => {
         setIsExpanded((prev) => !prev);
@@ -263,203 +270,6 @@
                 element.mediaId !== "test" // Exclude test elements
         );
     };
-<<<<<<< HEAD
-=======
-  }, [isExpanded]);
-
-  useEffect(() => {
-    const handleMouseMove = (e: MouseEvent) => {
-      if (!dragState.isDragging) return;
-
-      const deltaX = e.clientX - dragState.startX;
-      const deltaY = e.clientY - dragState.startY;
-
-      const scaleRatio = previewDimensions.width / canvasSize.width;
-      const newX = dragState.initialElementX + deltaX / scaleRatio;
-      const newY = dragState.initialElementY + deltaY / scaleRatio;
-
-      const halfWidth = dragState.elementWidth / scaleRatio / 2;
-      const halfHeight = dragState.elementHeight / scaleRatio / 2;
-
-      const constrainedX = Math.max(
-        -canvasSize.width / 2 + halfWidth,
-        Math.min(canvasSize.width / 2 - halfWidth, newX)
-      );
-      const constrainedY = Math.max(
-        -canvasSize.height / 2 + halfHeight,
-        Math.min(canvasSize.height / 2 - halfHeight, newY)
-      );
-
-      setDragState((prev) => ({
-        ...prev,
-        currentX: constrainedX,
-        currentY: constrainedY,
-      }));
-    };
-
-    const handleMouseUp = () => {
-      if (dragState.isDragging && dragState.trackId && dragState.elementId) {
-        updateTextElement(dragState.trackId, dragState.elementId, {
-          x: dragState.currentX,
-          y: dragState.currentY,
-        });
-      }
-      setDragState((prev) => ({ ...prev, isDragging: false }));
-    };
-
-    if (dragState.isDragging) {
-      document.addEventListener("mousemove", handleMouseMove);
-      document.addEventListener("mouseup", handleMouseUp);
-      document.body.style.cursor = "grabbing";
-      document.body.style.userSelect = "none";
-    }
-
-    return () => {
-      document.removeEventListener("mousemove", handleMouseMove);
-      document.removeEventListener("mouseup", handleMouseUp);
-      document.body.style.cursor = "";
-      document.body.style.userSelect = "";
-    };
-  }, [dragState, previewDimensions, canvasSize, updateTextElement]);
-
-  const handleTextMouseDown = (
-    e: React.MouseEvent<HTMLDivElement>,
-    element: any,
-    trackId: string
-  ) => {
-    e.preventDefault();
-    e.stopPropagation();
-
-    const rect = e.currentTarget.getBoundingClientRect();
-
-    setDragState({
-      isDragging: true,
-      elementId: element.id,
-      trackId: trackId,
-      startX: e.clientX,
-      startY: e.clientY,
-      initialElementX: element.x,
-      initialElementY: element.y,
-      currentX: element.x,
-      currentY: element.y,
-      elementWidth: rect.width,
-      elementHeight: rect.height,
-    });
-  };
-
-  const toggleExpanded = useCallback(() => {
-    setIsExpanded((prev) => !prev);
-  }, []);
-
-  const hasAnyElements = tracks.some((track) => track.elements.length > 0);
-  const getActiveElements = (): ActiveElement[] => {
-    const activeElements: ActiveElement[] = [];
-
-    tracks.forEach((track) => {
-      track.elements.forEach((element) => {
-        const elementStart = element.startTime;
-        const elementEnd =
-          element.startTime +
-          (element.duration - element.trimStart - element.trimEnd);
-
-        if (currentTime >= elementStart && currentTime < elementEnd) {
-          let mediaItem = null;
-          if (element.type === "media") {
-            mediaItem =
-              element.mediaId === "test"
-                ? null
-                : mediaItems.find((item) => item.id === element.mediaId) ||
-                  null;
-          }
-          activeElements.push({ element, track, mediaItem });
-        }
-      });
-    });
-
-    return activeElements;
-  };
-
-  const activeElements = getActiveElements();
-
-  // Get media elements for blur background (video/image only)
-  const getBlurBackgroundElements = (): ActiveElement[] => {
-    return activeElements.filter(
-      ({ element, mediaItem }) =>
-        element.type === "media" &&
-        mediaItem &&
-        (mediaItem.type === "video" || mediaItem.type === "image") &&
-        element.mediaId !== "test" // Exclude test elements
-    );
-  };
-
-  const blurBackgroundElements = getBlurBackgroundElements();
-
-  // Render blur background layer
-  const renderBlurBackground = () => {
-    if (
-      !activeProject?.backgroundType ||
-      activeProject.backgroundType !== "blur" ||
-      blurBackgroundElements.length === 0
-    ) {
-      return null;
-    }
-
-    // Use the first media element for background (could be enhanced to use primary/focused element)
-    const backgroundElement = blurBackgroundElements[0];
-    const { element, mediaItem } = backgroundElement;
-
-    if (!mediaItem) return null;
-
-    const blurIntensity = activeProject.blurIntensity || 8;
-
-    if (mediaItem.type === "video") {
-      return (
-        <div
-          key={`blur-${element.id}`}
-          className="absolute inset-0 overflow-hidden"
-          style={{
-            filter: `blur(${blurIntensity}px)`,
-            transform: "scale(1.1)", // Slightly zoom to avoid blur edge artifacts
-            transformOrigin: "center",
-          }}
-        >
-          <VideoPlayer
-            src={mediaItem.url!}
-            poster={mediaItem.thumbnailUrl}
-            clipStartTime={element.startTime}
-            trimStart={element.trimStart}
-            trimEnd={element.trimEnd}
-            clipDuration={element.duration}
-            className="w-full h-full object-cover"
-          />
-        </div>
-      );
-    }
-
-    if (mediaItem.type === "image") {
-      return (
-        <div
-          key={`blur-${element.id}`}
-          className="absolute inset-0 overflow-hidden"
-          style={{
-            filter: `blur(${blurIntensity}px)`,
-            transform: "scale(1.1)", // Slightly zoom to avoid blur edge artifacts
-            transformOrigin: "center",
-          }}
-        >
-          <img
-            src={mediaItem.url!}
-            alt={mediaItem.name}
-            className="w-full h-full object-cover"
-            draggable={false}
-          />
-        </div>
-      );
-    }
-
-    return null;
-  };
->>>>>>> 1c20027d
 
     const blurBackgroundElements = getBlurBackgroundElements();
 
@@ -473,7 +283,6 @@
             return null;
         }
 
-<<<<<<< HEAD
         // Use the first media element for background (could be enhanced to use primary/focused element)
         const backgroundElement = blurBackgroundElements[0];
         const { element, mediaItem } = backgroundElement;
@@ -505,45 +314,6 @@
                 </div>
             );
         }
-=======
-      return (
-        <div
-          key={element.id}
-          className="absolute flex items-center justify-center cursor-grab"
-          onMouseDown={(e) =>
-            handleTextMouseDown(e, element, elementData.track.id)
-          }
-          style={{
-            left: `${50 + ((dragState.isDragging && dragState.elementId === element.id ? dragState.currentX : element.x) / canvasSize.width) * 100}%`,
-            top: `${50 + ((dragState.isDragging && dragState.elementId === element.id ? dragState.currentY : element.y) / canvasSize.height) * 100}%`,
-            transform: `translate(-50%, -50%) rotate(${element.rotation}deg) scale(${scaleRatio})`,
-            opacity: element.opacity,
-            zIndex: 100 + index, // Text elements on top
-          }}
-        >
-          <div
-            className={fontClassName}
-            style={{
-              fontSize: `${element.fontSize}px`,
-              color: element.color,
-              backgroundColor: element.backgroundColor,
-              textAlign: element.textAlign,
-              fontWeight: element.fontWeight,
-              fontStyle: element.fontStyle,
-              textDecoration: element.textDecoration,
-              padding: "4px 8px",
-              borderRadius: "2px",
-              whiteSpace: "nowrap",
-              // Fallback for system fonts that don't have classes
-              ...(fontClassName === "" && { fontFamily: element.fontFamily }),
-            }}
-          >
-            {element.content}
-          </div>
-        </div>
-      );
-    }
->>>>>>> 1c20027d
 
         if (mediaItem.type === "image") {
             return (
@@ -585,10 +355,13 @@
             return (
                 <div
                     key={element.id}
-                    className="absolute flex items-center justify-center"
+                    className="absolute flex items-center justify-center cursor-grab"
+                    onMouseDown={(e) =>
+                        handleTextMouseDown(e, element, elementData.track.id)
+                    }
                     style={{
-                        left: `${50 + (element.x / canvasSize.width) * 100}%`,
-                        top: `${50 + (element.y / canvasSize.height) * 100}%`,
+                        left: `${50 + ((dragState.isDragging && dragState.elementId === element.id ? dragState.currentX : element.x) / canvasSize.width) * 100}%`,
+                        top: `${50 + ((dragState.isDragging && dragState.elementId === element.id ? dragState.currentY : element.y) / canvasSize.height) * 100}%`,
                         transform: `translate(-50%, -50%) rotate(${element.rotation}deg) scale(${scaleRatio})`,
                         opacity: element.opacity,
                         zIndex: 100 + index, // Text elements on top
@@ -787,7 +560,6 @@
         return null;
     };
 
-<<<<<<< HEAD
     return (
         <>
             <div className="h-full w-full flex flex-col min-h-0 min-w-0 bg-panel rounded-sm">
@@ -795,7 +567,7 @@
                     ref={containerRef}
                     className="flex-1 flex flex-col items-center justify-center p-3 min-h-0 min-w-0"
                 >
-                    <div className="flex-1"></div>
+                    <div className="flex-1" />
                     {hasAnyElements ? (
                         <div
                             ref={previewRef}
@@ -831,7 +603,7 @@
                         </div>
                     ) : null}
 
-                    <div className="flex-1"></div>
+                    <div className="flex-1" />
 
                     <PreviewToolbar
                         hasAnyElements={hasAnyElements}
@@ -842,36 +614,8 @@
                         toggle={toggle}
                         getTotalDuration={getTotalDuration}
                     />
-=======
-  return (
-    <>
-      <div className="h-full w-full flex flex-col min-h-0 min-w-0 bg-panel rounded-sm">
-        <div
-          ref={containerRef}
-          className="flex-1 flex flex-col items-center justify-center p-3 min-h-0 min-w-0"
-        >
-          <div className="flex-1" />
-          {hasAnyElements ? (
-            <div
-              ref={previewRef}
-              className="relative overflow-hidden border"
-              style={{
-                width: previewDimensions.width,
-                height: previewDimensions.height,
-                backgroundColor:
-                  activeProject?.backgroundType === "blur"
-                    ? "transparent"
-                    : activeProject?.backgroundColor || "#000000",
-              }}
-            >
-              {renderBlurBackground()}
-              {activeElements.length === 0 ? (
-                <div className="absolute inset-0 flex items-center justify-center text-muted-foreground">
-                  No elements at current time
->>>>>>> 1c20027d
                 </div>
             </div>
-<<<<<<< HEAD
 
             {isExpanded && (
                 <FullscreenPreview
@@ -891,42 +635,6 @@
             )}
         </>
     );
-=======
-          ) : null}
-
-          <div className="flex-1" />
-
-          <PreviewToolbar
-            hasAnyElements={hasAnyElements}
-            onToggleExpanded={toggleExpanded}
-            isExpanded={isExpanded}
-            currentTime={currentTime}
-            setCurrentTime={setCurrentTime}
-            toggle={toggle}
-            getTotalDuration={getTotalDuration}
-          />
-        </div>
-      </div>
-
-      {isExpanded && (
-        <FullscreenPreview
-          previewDimensions={previewDimensions}
-          activeProject={activeProject}
-          renderBlurBackground={renderBlurBackground}
-          activeElements={activeElements}
-          renderElement={renderElement}
-          blurBackgroundElements={blurBackgroundElements}
-          hasAnyElements={hasAnyElements}
-          toggleExpanded={toggleExpanded}
-          currentTime={currentTime}
-          setCurrentTime={setCurrentTime}
-          toggle={toggle}
-          getTotalDuration={getTotalDuration}
-        />
-      )}
-    </>
-  );
->>>>>>> 1c20027d
 }
 
 function FullscreenToolbar({
