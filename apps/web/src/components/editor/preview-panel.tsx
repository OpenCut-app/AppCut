"use client";

import { useTimelineStore } from "@/stores/timeline-store";
import { TimelineElement, TimelineTrack } from "@/types/timeline";
import { useMediaStore, type MediaItem } from "@/stores/media-store";
import { usePlaybackStore } from "@/stores/playback-store";
import { useEditorStore } from "@/stores/editor-store";
import { useAspectRatio } from "@/hooks/use-aspect-ratio";
import { VideoPlayer } from "@/components/ui/video-player";
import { AudioPlayer } from "@/components/ui/audio-player";
import { Button } from "@/components/ui/button";
import {
  DropdownMenu,
  DropdownMenuContent,
  DropdownMenuItem,
  DropdownMenuTrigger,
  DropdownMenuSeparator,
} from "@/components/ui/dropdown-menu";
import { Play, Pause, Expand, SkipBack, SkipForward } from "lucide-react";
import { useState, useRef, useEffect, useCallback } from "react";
import { cn } from "@/lib/utils";
import { formatTimeCode } from "@/lib/time";
import { FONT_CLASS_MAP } from "@/lib/font-config";
import { BackgroundSettings } from "../background-settings";
import { useProjectStore } from "@/stores/project-store";
import { TextElementDragState } from "@/types/editor";

interface ActiveElement {
  element: TimelineElement;
  track: TimelineTrack;
  mediaItem: MediaItem | null;
}

export function PreviewPanel() {
<<<<<<< HEAD
	const { tracks } = useTimelineStore();
	const { mediaItems } = useMediaStore();
	const { currentTime } = usePlaybackStore();
	const { canvasSize } = useEditorStore();
	const previewRef = useRef<HTMLDivElement>(null);
	const containerRef = useRef<HTMLDivElement>(null);
	const [previewDimensions, setPreviewDimensions] = useState({
		width: 0,
		height: 0,
	});
	const { activeProject } = useProjectStore();

	// Calculate optimal preview size that fits in container while maintaining aspect ratio
	useEffect(() => {
		const updatePreviewSize = () => {
			if (!containerRef.current) return;

			const container = containerRef.current.getBoundingClientRect();
			const computedStyle = getComputedStyle(containerRef.current);

			// Get padding values
			const paddingTop = parseFloat(computedStyle.paddingTop);
			const paddingBottom = parseFloat(computedStyle.paddingBottom);
			const paddingLeft = parseFloat(computedStyle.paddingLeft);
			const paddingRight = parseFloat(computedStyle.paddingRight);

			// Get gap value (gap-4 = 1rem = 16px)
			const gap = parseFloat(computedStyle.gap) || 16;

			// Get toolbar height if it exists
			const toolbar = containerRef.current.querySelector("[data-toolbar]");
			const toolbarHeight = toolbar
				? toolbar.getBoundingClientRect().height
				: 0;

			// Calculate available space after accounting for padding, gap, and toolbar
			const availableWidth = container.width - paddingLeft - paddingRight;
			const availableHeight =
				container.height -
				paddingTop -
				paddingBottom -
				toolbarHeight -
				(toolbarHeight > 0 ? gap : 0);

			const targetRatio = canvasSize.width / canvasSize.height;
			const containerRatio = availableWidth / availableHeight;

			let width, height;

			if (containerRatio > targetRatio) {
				// Container is wider - constrain by height
				height = availableHeight;
				width = height * targetRatio;
			} else {
				// Container is taller - constrain by width
				width = availableWidth;
				height = width / targetRatio;
			}

			setPreviewDimensions({ width, height });
		};

		updatePreviewSize();

		const resizeObserver = new ResizeObserver(updatePreviewSize);
		if (containerRef.current) {
			resizeObserver.observe(containerRef.current);
		}

		return () => resizeObserver.disconnect();
	}, [canvasSize.width, canvasSize.height]);

	// Get active elements at current time
	const getActiveElements = (): ActiveElement[] => {
		const activeElements: ActiveElement[] = [];

		tracks.forEach((track) => {
			track.elements.forEach((element) => {
				const elementStart = element.startTime;
				const elementEnd =
					element.startTime +
					(element.duration - element.trimStart - element.trimEnd);

				if (currentTime >= elementStart && currentTime < elementEnd) {
					let mediaItem = null;

					// Only get media item for media elements
					if (element.type === "media") {
						mediaItem =
							element.mediaId === "test"
								? null // Test elements don't have a real media item
								: mediaItems.find((item) => item.id === element.mediaId) ||
									null;
					}

					activeElements.push({ element, track, mediaItem });
				}
			});
		});

		return activeElements;
	};

	const activeElements = getActiveElements();

	// Check if there are any elements in the timeline at all
	const hasAnyElements = tracks.some((track) => track.elements.length > 0);

	// Get media elements for blur background (video/image only)
	const getBlurBackgroundElements = (): ActiveElement[] => {
		return activeElements.filter(
			({ element, mediaItem }) =>
				element.type === "media" &&
				mediaItem &&
				(mediaItem.type === "video" || mediaItem.type === "image") &&
				element.mediaId !== "test", // Exclude test elements
		);
	};

	const blurBackgroundElements = getBlurBackgroundElements();

	// Render blur background layer
	const renderBlurBackground = () => {
		if (
			!activeProject?.backgroundType ||
			activeProject.backgroundType !== "blur" ||
			blurBackgroundElements.length === 0
		) {
			return null;
		}

		// Use the first media element for background (could be enhanced to use primary/focused element)
		const backgroundElement = blurBackgroundElements[0];
		const { element, mediaItem } = backgroundElement;

		if (!mediaItem) return null;

		const blurIntensity = activeProject.blurIntensity || 8;

		if (mediaItem.type === "video") {
			return (
				<div
					key={`blur-${element.id}`}
					className="absolute inset-0 overflow-hidden"
					style={{
						filter: `blur(${blurIntensity}px)`,
						transform: "scale(1.1)", // Slightly zoom to avoid blur edge artifacts
						transformOrigin: "center",
					}}
				>
					<VideoPlayer
						src={mediaItem.url!}
						poster={mediaItem.thumbnailUrl}
						clipStartTime={element.startTime}
						trimStart={element.trimStart}
						trimEnd={element.trimEnd}
						clipDuration={element.duration}
						className="w-full h-full object-cover"
					/>
				</div>
			);
		}

		if (mediaItem.type === "image") {
			return (
				<div
					key={`blur-${element.id}`}
					className="absolute inset-0 overflow-hidden"
					style={{
						filter: `blur(${blurIntensity}px)`,
						transform: "scale(1.1)", // Slightly zoom to avoid blur edge artifacts
						transformOrigin: "center",
					}}
				>
					<img
						src={mediaItem.url!}
						alt={mediaItem.name}
						className="w-full h-full object-cover"
						draggable={false}
					/>
				</div>
			);
		}

		return null;
	};

	// Render an element
	const renderElement = (elementData: ActiveElement, index: number) => {
		const { element, mediaItem } = elementData;

		// Text elements
		if (element.type === "text") {
			const fontClassName =
				FONT_CLASS_MAP[element.fontFamily as keyof typeof FONT_CLASS_MAP] || "";

			const scaleRatio = previewDimensions.width / canvasSize.width;

			return (
				<div
					key={element.id}
					className="absolute flex items-center justify-center"
					style={{
						left: `${50 + (element.x / canvasSize.width) * 100}%`,
						top: `${50 + (element.y / canvasSize.height) * 100}%`,
						transform: `translate(-50%, -50%) rotate(${element.rotation}deg) scale(${scaleRatio})`,
						opacity: element.opacity,
						zIndex: 100 + index, // Text elements on top
					}}
				>
					<div
						className={fontClassName}
						style={{
							fontSize: `${element.fontSize}px`,
							color: element.color,
							backgroundColor: element.backgroundColor,
							textAlign: element.textAlign,
							fontWeight: element.fontWeight,
							fontStyle: element.fontStyle,
							textDecoration: element.textDecoration,
							padding: "4px 8px",
							borderRadius: "2px",
							whiteSpace: "nowrap",
							// Fallback for system fonts that don't have classes
							...(fontClassName === "" && { fontFamily: element.fontFamily }),
						}}
					>
						{element.content}
					</div>
				</div>
			);
		}

		// Media elements
		if (element.type === "media") {
			// Test elements
			if (!mediaItem || element.mediaId === "test") {
				return (
					<div
						key={element.id}
						className="absolute inset-0 bg-gradient-to-br from-blue-500/20 to-purple-500/20 flex items-center justify-center"
					>
						<div className="text-center">
							<div className="text-2xl mb-2">🎬</div>
							<p className="text-xs text-white">{element.name}</p>
						</div>
					</div>
				);
			}

			// Video elements
			if (mediaItem.type === "video") {
				return (
					<div
						key={element.id}
						className="absolute inset-0 flex items-center justify-center"
					>
						<VideoPlayer
							src={mediaItem.url!}
							poster={mediaItem.thumbnailUrl}
							clipStartTime={element.startTime}
							trimStart={element.trimStart}
							trimEnd={element.trimEnd}
							clipDuration={element.duration}
						/>
					</div>
				);
			}

			// Image elements
			if (mediaItem.type === "image" || mediaItem.type == "GIF") {
				return (
					<div
						key={element.id}
						className="absolute inset-0 flex items-center justify-center"
					>
						<img
							src={mediaItem.url!}
							alt={mediaItem.name}
							className="max-w-full max-h-full object-contain"
							draggable={false}
						/>
					</div>
				);
			}

			// Audio elements (no visual representation)
			if (mediaItem.type === "audio") {
				return (
					<div key={element.id} className="absolute inset-0">
						<AudioPlayer
							src={mediaItem.url!}
							clipStartTime={element.startTime}
							trimStart={element.trimStart}
							trimEnd={element.trimEnd}
							clipDuration={element.duration}
							trackMuted={elementData.track.muted}
						/>
					</div>
				);
			}
		}

		return null;
	};

	return (
		<div className="h-full w-full flex flex-col min-h-0 min-w-0 bg-panel rounded-sm">
			<div
				ref={containerRef}
				className="flex-1 flex flex-col items-center justify-center p-3 min-h-0 min-w-0"
			>
				<div className="flex-1"></div>
				{hasAnyElements ? (
					<div
						ref={previewRef}
						className="relative overflow-hidden border"
						style={{
							width: previewDimensions.width,
							height: previewDimensions.height,
							backgroundColor:
								activeProject?.backgroundType === "blur"
									? "transparent"
									: activeProject?.backgroundColor || "#000000",
						}}
					>
						{renderBlurBackground()}
						{activeElements.length === 0 ? (
							<div className="absolute inset-0 flex items-center justify-center text-muted-foreground">
								No media playing at current time
							</div>
						) : (
							activeElements.map((elementData, index) =>
								renderElement(elementData, index),
							)
						)}
						{/* Show message when blur is selected but no media available */}
						{activeProject?.backgroundType === "blur" &&
							blurBackgroundElements.length === 0 &&
							activeElements.length > 0 && (
								<div className="absolute bottom-2 left-2 right-2 bg-black/70 text-white text-xs p-2 rounded">
									Add a video or image to use blur background
								</div>
							)}
					</div>
				) : null}

				<div className="flex-1"></div>

				<PreviewToolbar hasAnyElements={hasAnyElements} />
			</div>
		</div>
	);
=======
  const { tracks, getTotalDuration, updateTextElement } = useTimelineStore();
  const { mediaItems } = useMediaStore();
  const { currentTime, toggle, setCurrentTime, isPlaying } = usePlaybackStore();
  const { canvasSize } = useEditorStore();
  const previewRef = useRef<HTMLDivElement>(null);
  const containerRef = useRef<HTMLDivElement>(null);
  const [previewDimensions, setPreviewDimensions] = useState({
    width: 0,
    height: 0,
  });
  const [isExpanded, setIsExpanded] = useState(false);
  const { activeProject } = useProjectStore();
  const [dragState, setDragState] = useState<TextElementDragState>({
    isDragging: false,
    elementId: null,
    trackId: null,
    startX: 0,
    startY: 0,
    initialElementX: 0,
    initialElementY: 0,
    currentX: 0,
    currentY: 0,
    elementWidth: 0,
    elementHeight: 0,
  });

  useEffect(() => {
    const updatePreviewSize = () => {
      if (!containerRef.current) return;

      let availableWidth, availableHeight;

      if (isExpanded) {
        const controlsHeight = 80;
        const marginSpace = 24;
        availableWidth = window.innerWidth - marginSpace;
        availableHeight = window.innerHeight - controlsHeight - marginSpace;
      } else {
        const container = containerRef.current.getBoundingClientRect();
        const computedStyle = getComputedStyle(containerRef.current);
        const paddingTop = parseFloat(computedStyle.paddingTop);
        const paddingBottom = parseFloat(computedStyle.paddingBottom);
        const paddingLeft = parseFloat(computedStyle.paddingLeft);
        const paddingRight = parseFloat(computedStyle.paddingRight);
        const gap = parseFloat(computedStyle.gap) || 16;
        const toolbar = containerRef.current.querySelector("[data-toolbar]");
        const toolbarHeight = toolbar
          ? toolbar.getBoundingClientRect().height
          : 0;

        availableWidth = container.width - paddingLeft - paddingRight;
        availableHeight =
          container.height -
          paddingTop -
          paddingBottom -
          toolbarHeight -
          (toolbarHeight > 0 ? gap : 0);
      }

      const targetRatio = canvasSize.width / canvasSize.height;
      const containerRatio = availableWidth / availableHeight;
      let width, height;

      if (containerRatio > targetRatio) {
        height = availableHeight * (isExpanded ? 0.95 : 1);
        width = height * targetRatio;
      } else {
        width = availableWidth * (isExpanded ? 0.95 : 1);
        height = width / targetRatio;
      }

      setPreviewDimensions({ width, height });
    };

    updatePreviewSize();
    const resizeObserver = new ResizeObserver(updatePreviewSize);
    if (containerRef.current) {
      resizeObserver.observe(containerRef.current);
    }
    if (isExpanded) {
      window.addEventListener("resize", updatePreviewSize);
    }

    return () => {
      resizeObserver.disconnect();
      if (isExpanded) {
        window.removeEventListener("resize", updatePreviewSize);
      }
    };
  }, [canvasSize.width, canvasSize.height, isExpanded]);

  useEffect(() => {
    const handleEscapeKey = (event: KeyboardEvent) => {
      if (event.key === "Escape" && isExpanded) {
        setIsExpanded(false);
      }
    };

    if (isExpanded) {
      document.addEventListener("keydown", handleEscapeKey);
      document.body.style.overflow = "hidden";
    } else {
      document.body.style.overflow = "";
    }

    return () => {
      document.removeEventListener("keydown", handleEscapeKey);
      document.body.style.overflow = "";
    };
  }, [isExpanded]);

  useEffect(() => {
    const handleMouseMove = (e: MouseEvent) => {
      if (!dragState.isDragging) return;

      const deltaX = e.clientX - dragState.startX;
      const deltaY = e.clientY - dragState.startY;

      const scaleRatio = previewDimensions.width / canvasSize.width;
      const newX = dragState.initialElementX + deltaX / scaleRatio;
      const newY = dragState.initialElementY + deltaY / scaleRatio;

      const halfWidth = dragState.elementWidth / scaleRatio / 2;
      const halfHeight = dragState.elementHeight / scaleRatio / 2;

      const constrainedX = Math.max(
        -canvasSize.width / 2 + halfWidth,
        Math.min(canvasSize.width / 2 - halfWidth, newX)
      );
      const constrainedY = Math.max(
        -canvasSize.height / 2 + halfHeight,
        Math.min(canvasSize.height / 2 - halfHeight, newY)
      );

      setDragState((prev) => ({
        ...prev,
        currentX: constrainedX,
        currentY: constrainedY,
      }));
    };

    const handleMouseUp = () => {
      if (dragState.isDragging && dragState.trackId && dragState.elementId) {
        updateTextElement(dragState.trackId, dragState.elementId, {
          x: dragState.currentX,
          y: dragState.currentY,
        });
      }
      setDragState((prev) => ({ ...prev, isDragging: false }));
    };

    if (dragState.isDragging) {
      document.addEventListener("mousemove", handleMouseMove);
      document.addEventListener("mouseup", handleMouseUp);
      document.body.style.cursor = "grabbing";
      document.body.style.userSelect = "none";
    }

    return () => {
      document.removeEventListener("mousemove", handleMouseMove);
      document.removeEventListener("mouseup", handleMouseUp);
      document.body.style.cursor = "";
      document.body.style.userSelect = "";
    };
  }, [dragState, previewDimensions, canvasSize, updateTextElement]);

  const handleTextMouseDown = (
    e: React.MouseEvent<HTMLDivElement>,
    element: any,
    trackId: string
  ) => {
    e.preventDefault();
    e.stopPropagation();

    const rect = e.currentTarget.getBoundingClientRect();

    setDragState({
      isDragging: true,
      elementId: element.id,
      trackId: trackId,
      startX: e.clientX,
      startY: e.clientY,
      initialElementX: element.x,
      initialElementY: element.y,
      currentX: element.x,
      currentY: element.y,
      elementWidth: rect.width,
      elementHeight: rect.height,
    });
  };

  const toggleExpanded = useCallback(() => {
    setIsExpanded((prev) => !prev);
  }, []);

  const hasAnyElements = tracks.some((track) => track.elements.length > 0);
  const getActiveElements = (): ActiveElement[] => {
    const activeElements: ActiveElement[] = [];

    tracks.forEach((track) => {
      track.elements.forEach((element) => {
        const elementStart = element.startTime;
        const elementEnd =
          element.startTime +
          (element.duration - element.trimStart - element.trimEnd);

        if (currentTime >= elementStart && currentTime < elementEnd) {
          let mediaItem = null;
          if (element.type === "media") {
            mediaItem =
              element.mediaId === "test"
                ? null
                : mediaItems.find((item) => item.id === element.mediaId) ||
                  null;
          }
          activeElements.push({ element, track, mediaItem });
        }
      });
    });

    return activeElements;
  };

  const activeElements = getActiveElements();

  // Get media elements for blur background (video/image only)
  const getBlurBackgroundElements = (): ActiveElement[] => {
    return activeElements.filter(
      ({ element, mediaItem }) =>
        element.type === "media" &&
        mediaItem &&
        (mediaItem.type === "video" || mediaItem.type === "image") &&
        element.mediaId !== "test" // Exclude test elements
    );
  };

  const blurBackgroundElements = getBlurBackgroundElements();

  // Render blur background layer
  const renderBlurBackground = () => {
    if (
      !activeProject?.backgroundType ||
      activeProject.backgroundType !== "blur" ||
      blurBackgroundElements.length === 0
    ) {
      return null;
    }

    // Use the first media element for background (could be enhanced to use primary/focused element)
    const backgroundElement = blurBackgroundElements[0];
    const { element, mediaItem } = backgroundElement;

    if (!mediaItem) return null;

    const blurIntensity = activeProject.blurIntensity || 8;

    if (mediaItem.type === "video") {
      return (
        <div
          key={`blur-${element.id}`}
          className="absolute inset-0 overflow-hidden"
          style={{
            filter: `blur(${blurIntensity}px)`,
            transform: "scale(1.1)", // Slightly zoom to avoid blur edge artifacts
            transformOrigin: "center",
          }}
        >
          <VideoPlayer
            src={mediaItem.url!}
            poster={mediaItem.thumbnailUrl}
            clipStartTime={element.startTime}
            trimStart={element.trimStart}
            trimEnd={element.trimEnd}
            clipDuration={element.duration}
            className="w-full h-full object-cover"
          />
        </div>
      );
    }

    if (mediaItem.type === "image") {
      return (
        <div
          key={`blur-${element.id}`}
          className="absolute inset-0 overflow-hidden"
          style={{
            filter: `blur(${blurIntensity}px)`,
            transform: "scale(1.1)", // Slightly zoom to avoid blur edge artifacts
            transformOrigin: "center",
          }}
        >
          <img
            src={mediaItem.url!}
            alt={mediaItem.name}
            className="w-full h-full object-cover"
            draggable={false}
          />
        </div>
      );
    }

    return null;
  };

  // Render an element
  const renderElement = (elementData: ActiveElement, index: number) => {
    const { element, mediaItem } = elementData;

    // Text elements
    if (element.type === "text") {
      const fontClassName =
        FONT_CLASS_MAP[element.fontFamily as keyof typeof FONT_CLASS_MAP] || "";

      const scaleRatio = previewDimensions.width / canvasSize.width;

      return (
        <div
          key={element.id}
          className="absolute flex items-center justify-center cursor-grab"
          onMouseDown={(e) =>
            handleTextMouseDown(e, element, elementData.track.id)
          }
          style={{
            left: `${50 + ((dragState.isDragging && dragState.elementId === element.id ? dragState.currentX : element.x) / canvasSize.width) * 100}%`,
            top: `${50 + ((dragState.isDragging && dragState.elementId === element.id ? dragState.currentY : element.y) / canvasSize.height) * 100}%`,
            transform: `translate(-50%, -50%) rotate(${element.rotation}deg) scale(${scaleRatio})`,
            opacity: element.opacity,
            zIndex: 100 + index, // Text elements on top
          }}
        >
          <div
            className={fontClassName}
            style={{
              fontSize: `${element.fontSize}px`,
              color: element.color,
              backgroundColor: element.backgroundColor,
              textAlign: element.textAlign,
              fontWeight: element.fontWeight,
              fontStyle: element.fontStyle,
              textDecoration: element.textDecoration,
              padding: "4px 8px",
              borderRadius: "2px",
              whiteSpace: "nowrap",
              // Fallback for system fonts that don't have classes
              ...(fontClassName === "" && { fontFamily: element.fontFamily }),
            }}
          >
            {element.content}
          </div>
        </div>
      );
    }

    // Media elements
    if (element.type === "media") {
      // Test elements
      if (!mediaItem || element.mediaId === "test") {
        return (
          <div
            key={element.id}
            className="absolute inset-0 bg-gradient-to-br from-blue-500/20 to-purple-500/20 flex items-center justify-center"
          >
            <div className="text-center">
              <div className="text-2xl mb-2">🎬</div>
              <p className="text-xs text-white">{element.name}</p>
            </div>
          </div>
        );
      }

      // Video elements
      if (mediaItem.type === "video") {
        return (
          <div
            key={element.id}
            className="absolute inset-0 flex items-center justify-center"
          >
            <VideoPlayer
              src={mediaItem.url!}
              poster={mediaItem.thumbnailUrl}
              clipStartTime={element.startTime}
              trimStart={element.trimStart}
              trimEnd={element.trimEnd}
              clipDuration={element.duration}
            />
          </div>
        );
      }

      // Image elements
      if (mediaItem.type === "image") {
        return (
          <div
            key={element.id}
            className="absolute inset-0 flex items-center justify-center"
          >
            <img
              src={mediaItem.url!}
              alt={mediaItem.name}
              className="max-w-full max-h-full object-contain"
              draggable={false}
            />
          </div>
        );
      }

      // Audio elements (no visual representation)
      if (mediaItem.type === "audio") {
        return (
          <div key={element.id} className="absolute inset-0">
            <AudioPlayer
              src={mediaItem.url!}
              clipStartTime={element.startTime}
              trimStart={element.trimStart}
              trimEnd={element.trimEnd}
              clipDuration={element.duration}
              trackMuted={elementData.track.muted}
            />
          </div>
        );
      }
    }

    return null;
  };

  return (
    <>
      <div className="h-full w-full flex flex-col min-h-0 min-w-0 bg-panel rounded-sm">
        <div
          ref={containerRef}
          className="flex-1 flex flex-col items-center justify-center p-3 min-h-0 min-w-0"
        >
          <div className="flex-1" />
          {hasAnyElements ? (
            <div
              ref={previewRef}
              className="relative overflow-hidden border"
              style={{
                width: previewDimensions.width,
                height: previewDimensions.height,
                backgroundColor:
                  activeProject?.backgroundType === "blur"
                    ? "transparent"
                    : activeProject?.backgroundColor || "#000000",
              }}
            >
              {renderBlurBackground()}
              {activeElements.length === 0 ? (
                <div className="absolute inset-0 flex items-center justify-center text-muted-foreground">
                  No elements at current time
                </div>
              ) : (
                activeElements.map((elementData, index) =>
                  renderElement(elementData, index)
                )
              )}
              {activeProject?.backgroundType === "blur" &&
                blurBackgroundElements.length === 0 &&
                activeElements.length > 0 && (
                  <div className="absolute bottom-2 left-2 right-2 bg-black/70 text-white text-xs p-2 rounded">
                    Add a video or image to use blur background
                  </div>
                )}
            </div>
          ) : null}

          <div className="flex-1" />

          <PreviewToolbar
            hasAnyElements={hasAnyElements}
            onToggleExpanded={toggleExpanded}
            isExpanded={isExpanded}
            currentTime={currentTime}
            setCurrentTime={setCurrentTime}
            toggle={toggle}
            getTotalDuration={getTotalDuration}
          />
        </div>
      </div>

      {isExpanded && (
        <FullscreenPreview
          previewDimensions={previewDimensions}
          activeProject={activeProject}
          renderBlurBackground={renderBlurBackground}
          activeElements={activeElements}
          renderElement={renderElement}
          blurBackgroundElements={blurBackgroundElements}
          hasAnyElements={hasAnyElements}
          toggleExpanded={toggleExpanded}
          currentTime={currentTime}
          setCurrentTime={setCurrentTime}
          toggle={toggle}
          getTotalDuration={getTotalDuration}
        />
      )}
    </>
  );
>>>>>>> 1c20027d
}

function FullscreenToolbar({
  hasAnyElements,
  onToggleExpanded,
  currentTime,
  setCurrentTime,
  toggle,
  getTotalDuration,
}: {
  hasAnyElements: boolean;
  onToggleExpanded: () => void;
  currentTime: number;
  setCurrentTime: (time: number) => void;
  toggle: () => void;
  getTotalDuration: () => number;
}) {
  const { isPlaying } = usePlaybackStore();
  const { activeProject } = useProjectStore();
  const [isDragging, setIsDragging] = useState(false);

  const totalDuration = getTotalDuration();
  const progress = totalDuration > 0 ? (currentTime / totalDuration) * 100 : 0;

  const handleTimelineClick = (e: React.MouseEvent<HTMLDivElement>) => {
    if (!hasAnyElements) return;
    const rect = e.currentTarget.getBoundingClientRect();
    const clickX = e.clientX - rect.left;
    const percentage = Math.max(0, Math.min(1, clickX / rect.width));
    const newTime = percentage * totalDuration;
    setCurrentTime(Math.max(0, Math.min(newTime, totalDuration)));
  };

  const handleTimelineDrag = (e: React.MouseEvent<HTMLDivElement>) => {
    if (!hasAnyElements) return;
    e.preventDefault();
    e.stopPropagation();
    const rect = e.currentTarget.getBoundingClientRect();
    setIsDragging(true);

    const handleMouseMove = (moveEvent: MouseEvent) => {
      moveEvent.preventDefault();
      const dragX = moveEvent.clientX - rect.left;
      const percentage = Math.max(0, Math.min(1, dragX / rect.width));
      const newTime = percentage * totalDuration;
      setCurrentTime(Math.max(0, Math.min(newTime, totalDuration)));
    };

    const handleMouseUp = () => {
      setIsDragging(false);
      document.removeEventListener("mousemove", handleMouseMove);
      document.removeEventListener("mouseup", handleMouseUp);
      document.body.style.userSelect = "";
    };

    document.body.style.userSelect = "none";
    document.addEventListener("mousemove", handleMouseMove);
    document.addEventListener("mouseup", handleMouseUp);
    handleMouseMove(e.nativeEvent);
  };

  const skipBackward = () => {
    const newTime = Math.max(0, currentTime - 1);
    setCurrentTime(newTime);
  };

  const skipForward = () => {
    const newTime = Math.min(totalDuration, currentTime + 1);
    setCurrentTime(newTime);
  };

  return (
    <div
      data-toolbar
      className="flex items-center gap-2 p-1 pt-2 w-full text-white"
    >
      <div className="flex items-center gap-1 text-[0.70rem] tabular-nums text-white/90">
        <span className="text-primary">
          {formatTimeCode(currentTime, "HH:MM:SS:FF", activeProject?.fps || 30)}
        </span>
        <span className="opacity-50">/</span>
        <span>
          {formatTimeCode(
            totalDuration,
            "HH:MM:SS:FF",
            activeProject?.fps || 30
          )}
        </span>
      </div>

      <div className="flex items-center gap-1">
        <Button
          variant="text"
          size="icon"
          onClick={skipBackward}
          disabled={!hasAnyElements}
          className="h-auto p-0 text-white hover:text-white/80"
          title="Skip backward 1s"
        >
          <SkipBack className="h-3 w-3" />
        </Button>
        <Button
          variant="text"
          size="icon"
          onClick={toggle}
          disabled={!hasAnyElements}
          className="h-auto p-0 text-white hover:text-white/80"
        >
          {isPlaying ? (
            <Pause className="h-3 w-3" />
          ) : (
            <Play className="h-3 w-3" />
          )}
        </Button>
        <Button
          variant="text"
          size="icon"
          onClick={skipForward}
          disabled={!hasAnyElements}
          className="h-auto p-0 text-white hover:text-white/80"
          title="Skip forward 1s"
        >
          <SkipForward className="h-3 w-3" />
        </Button>
      </div>

      <div className="flex-1 flex items-center gap-2">
        <div
          className={cn(
            "relative h-1 rounded-full cursor-pointer flex-1 bg-white/20",
            !hasAnyElements && "opacity-50 cursor-not-allowed"
          )}
          onClick={hasAnyElements ? handleTimelineClick : undefined}
          onMouseDown={hasAnyElements ? handleTimelineDrag : undefined}
          style={{ userSelect: "none" }}
        >
          <div
            className={cn(
              "absolute top-0 left-0 h-full rounded-full bg-white",
              !isDragging && "duration-100"
            )}
            style={{ width: `${progress}%` }}
          />
          <div
            className="absolute top-1/2 w-3 h-3 rounded-full -translate-y-1/2 -translate-x-1/2 shadow-sm bg-white border border-black/20"
            style={{ left: `${progress}%` }}
          />
        </div>
      </div>

      <Button
        variant="text"
        size="icon"
        className="!size-4 text-white/80 hover:text-white"
        onClick={onToggleExpanded}
        title="Exit fullscreen (Esc)"
      >
        <Expand className="!size-4" />
      </Button>
    </div>
  );
}

function FullscreenPreview({
  previewDimensions,
  activeProject,
  renderBlurBackground,
  activeElements,
  renderElement,
  blurBackgroundElements,
  hasAnyElements,
  toggleExpanded,
  currentTime,
  setCurrentTime,
  toggle,
  getTotalDuration,
}: {
  previewDimensions: { width: number; height: number };
  activeProject: any;
  renderBlurBackground: () => React.ReactNode;
  activeElements: ActiveElement[];
  renderElement: (elementData: ActiveElement, index: number) => React.ReactNode;
  blurBackgroundElements: ActiveElement[];
  hasAnyElements: boolean;
  toggleExpanded: () => void;
  currentTime: number;
  setCurrentTime: (time: number) => void;
  toggle: () => void;
  getTotalDuration: () => number;
}) {
  return (
    <div className="fixed inset-0 z-[9999] flex flex-col">
      <div className="flex-1 flex items-center justify-center bg-background">
        <div
          className="relative overflow-hidden border border-border m-3"
          style={{
            width: previewDimensions.width,
            height: previewDimensions.height,
            backgroundColor:
              activeProject?.backgroundType === "blur"
                ? "#1a1a1a"
                : activeProject?.backgroundColor || "#1a1a1a",
          }}
        >
          {renderBlurBackground()}
          {activeElements.length === 0 ? (
            <div className="absolute inset-0 flex items-center justify-center text-white/60">
              No elements at current time
            </div>
          ) : (
            activeElements.map((elementData, index) =>
              renderElement(elementData, index)
            )
          )}
          {activeProject?.backgroundType === "blur" &&
            blurBackgroundElements.length === 0 &&
            activeElements.length > 0 && (
              <div className="absolute bottom-2 left-2 right-2 bg-black/70 text-white text-xs p-2 rounded">
                Add a video or image to use blur background
              </div>
            )}
        </div>
      </div>
      <div className="p-4 bg-black">
        <FullscreenToolbar
          hasAnyElements={hasAnyElements}
          onToggleExpanded={toggleExpanded}
          currentTime={currentTime}
          setCurrentTime={setCurrentTime}
          toggle={toggle}
          getTotalDuration={getTotalDuration}
        />
      </div>
    </div>
  );
}

function PreviewToolbar({
  hasAnyElements,
  onToggleExpanded,
  isExpanded,
  currentTime,
  setCurrentTime,
  toggle,
  getTotalDuration,
}: {
  hasAnyElements: boolean;
  onToggleExpanded: () => void;
  isExpanded: boolean;
  currentTime: number;
  setCurrentTime: (time: number) => void;
  toggle: () => void;
  getTotalDuration: () => number;
}) {
  const { isPlaying } = usePlaybackStore();
  const { setCanvasSize, setCanvasSizeToOriginal } = useEditorStore();
  const { activeProject } = useProjectStore();
  const {
    currentPreset,
    isOriginal,
    getOriginalAspectRatio,
    getDisplayName,
    canvasPresets,
  } = useAspectRatio();

  const handlePresetSelect = (preset: { width: number; height: number }) => {
    setCanvasSize({ width: preset.width, height: preset.height });
  };

  const handleOriginalSelect = () => {
    const aspectRatio = getOriginalAspectRatio();
    setCanvasSizeToOriginal(aspectRatio);
  };

  if (isExpanded) {
    return (
      <FullscreenToolbar
        {...{
          hasAnyElements,
          onToggleExpanded,
          currentTime,
          setCurrentTime,
          toggle,
          getTotalDuration,
        }}
      />
    );
  }

  return (
    <div
      data-toolbar
      className="flex items-end justify-between gap-2 p-1 pt-2 w-full"
    >
      <div>
        <p
          className={cn(
            "text-[0.75rem] text-muted-foreground flex items-center gap-1",
            !hasAnyElements && "opacity-50"
          )}
        >
          <span className="text-primary tabular-nums">
            {formatTimeCode(
              currentTime,
              "HH:MM:SS:FF",
              activeProject?.fps || 30
            )}
          </span>
          <span className="opacity-50">/</span>
          <span className="tabular-nums">
            {formatTimeCode(
              getTotalDuration(),
              "HH:MM:SS:FF",
              activeProject?.fps || 30
            )}
          </span>
        </p>
      </div>
      <Button
        variant="text"
        size="icon"
        onClick={toggle}
        disabled={!hasAnyElements}
        className="h-auto p-0"
      >
        {isPlaying ? (
          <Pause className="h-3 w-3" />
        ) : (
          <Play className="h-3 w-3" />
        )}
      </Button>
      <div className="flex items-center gap-3">
        <BackgroundSettings />
        <DropdownMenu>
          <DropdownMenuTrigger asChild>
            <Button
              size="sm"
              className="!bg-panel-accent text-foreground/85 text-[0.70rem] h-4 rounded-none border border-muted-foreground px-0.5 py-0 font-light"
              disabled={!hasAnyElements}
            >
              {getDisplayName()}
            </Button>
          </DropdownMenuTrigger>
          <DropdownMenuContent align="end">
            <DropdownMenuItem
              onClick={handleOriginalSelect}
              className={cn("text-xs", isOriginal && "font-semibold")}
            >
              Original
            </DropdownMenuItem>
            <DropdownMenuSeparator />
            {canvasPresets.map((preset) => (
              <DropdownMenuItem
                key={preset.name}
                onClick={() => handlePresetSelect(preset)}
                className={cn(
                  "text-xs",
                  currentPreset?.name === preset.name && "font-semibold"
                )}
              >
                {preset.name}
              </DropdownMenuItem>
            ))}
          </DropdownMenuContent>
        </DropdownMenu>
        <Button
          variant="text"
          size="icon"
          className="!size-4 text-muted-foreground"
          onClick={onToggleExpanded}
          title="Enter fullscreen"
        >
          <Expand className="!size-4" />
        </Button>
      </div>
    </div>
  );
}<|MERGE_RESOLUTION|>--- conflicted
+++ resolved
@@ -32,361 +32,6 @@
 }
 
 export function PreviewPanel() {
-<<<<<<< HEAD
-	const { tracks } = useTimelineStore();
-	const { mediaItems } = useMediaStore();
-	const { currentTime } = usePlaybackStore();
-	const { canvasSize } = useEditorStore();
-	const previewRef = useRef<HTMLDivElement>(null);
-	const containerRef = useRef<HTMLDivElement>(null);
-	const [previewDimensions, setPreviewDimensions] = useState({
-		width: 0,
-		height: 0,
-	});
-	const { activeProject } = useProjectStore();
-
-	// Calculate optimal preview size that fits in container while maintaining aspect ratio
-	useEffect(() => {
-		const updatePreviewSize = () => {
-			if (!containerRef.current) return;
-
-			const container = containerRef.current.getBoundingClientRect();
-			const computedStyle = getComputedStyle(containerRef.current);
-
-			// Get padding values
-			const paddingTop = parseFloat(computedStyle.paddingTop);
-			const paddingBottom = parseFloat(computedStyle.paddingBottom);
-			const paddingLeft = parseFloat(computedStyle.paddingLeft);
-			const paddingRight = parseFloat(computedStyle.paddingRight);
-
-			// Get gap value (gap-4 = 1rem = 16px)
-			const gap = parseFloat(computedStyle.gap) || 16;
-
-			// Get toolbar height if it exists
-			const toolbar = containerRef.current.querySelector("[data-toolbar]");
-			const toolbarHeight = toolbar
-				? toolbar.getBoundingClientRect().height
-				: 0;
-
-			// Calculate available space after accounting for padding, gap, and toolbar
-			const availableWidth = container.width - paddingLeft - paddingRight;
-			const availableHeight =
-				container.height -
-				paddingTop -
-				paddingBottom -
-				toolbarHeight -
-				(toolbarHeight > 0 ? gap : 0);
-
-			const targetRatio = canvasSize.width / canvasSize.height;
-			const containerRatio = availableWidth / availableHeight;
-
-			let width, height;
-
-			if (containerRatio > targetRatio) {
-				// Container is wider - constrain by height
-				height = availableHeight;
-				width = height * targetRatio;
-			} else {
-				// Container is taller - constrain by width
-				width = availableWidth;
-				height = width / targetRatio;
-			}
-
-			setPreviewDimensions({ width, height });
-		};
-
-		updatePreviewSize();
-
-		const resizeObserver = new ResizeObserver(updatePreviewSize);
-		if (containerRef.current) {
-			resizeObserver.observe(containerRef.current);
-		}
-
-		return () => resizeObserver.disconnect();
-	}, [canvasSize.width, canvasSize.height]);
-
-	// Get active elements at current time
-	const getActiveElements = (): ActiveElement[] => {
-		const activeElements: ActiveElement[] = [];
-
-		tracks.forEach((track) => {
-			track.elements.forEach((element) => {
-				const elementStart = element.startTime;
-				const elementEnd =
-					element.startTime +
-					(element.duration - element.trimStart - element.trimEnd);
-
-				if (currentTime >= elementStart && currentTime < elementEnd) {
-					let mediaItem = null;
-
-					// Only get media item for media elements
-					if (element.type === "media") {
-						mediaItem =
-							element.mediaId === "test"
-								? null // Test elements don't have a real media item
-								: mediaItems.find((item) => item.id === element.mediaId) ||
-									null;
-					}
-
-					activeElements.push({ element, track, mediaItem });
-				}
-			});
-		});
-
-		return activeElements;
-	};
-
-	const activeElements = getActiveElements();
-
-	// Check if there are any elements in the timeline at all
-	const hasAnyElements = tracks.some((track) => track.elements.length > 0);
-
-	// Get media elements for blur background (video/image only)
-	const getBlurBackgroundElements = (): ActiveElement[] => {
-		return activeElements.filter(
-			({ element, mediaItem }) =>
-				element.type === "media" &&
-				mediaItem &&
-				(mediaItem.type === "video" || mediaItem.type === "image") &&
-				element.mediaId !== "test", // Exclude test elements
-		);
-	};
-
-	const blurBackgroundElements = getBlurBackgroundElements();
-
-	// Render blur background layer
-	const renderBlurBackground = () => {
-		if (
-			!activeProject?.backgroundType ||
-			activeProject.backgroundType !== "blur" ||
-			blurBackgroundElements.length === 0
-		) {
-			return null;
-		}
-
-		// Use the first media element for background (could be enhanced to use primary/focused element)
-		const backgroundElement = blurBackgroundElements[0];
-		const { element, mediaItem } = backgroundElement;
-
-		if (!mediaItem) return null;
-
-		const blurIntensity = activeProject.blurIntensity || 8;
-
-		if (mediaItem.type === "video") {
-			return (
-				<div
-					key={`blur-${element.id}`}
-					className="absolute inset-0 overflow-hidden"
-					style={{
-						filter: `blur(${blurIntensity}px)`,
-						transform: "scale(1.1)", // Slightly zoom to avoid blur edge artifacts
-						transformOrigin: "center",
-					}}
-				>
-					<VideoPlayer
-						src={mediaItem.url!}
-						poster={mediaItem.thumbnailUrl}
-						clipStartTime={element.startTime}
-						trimStart={element.trimStart}
-						trimEnd={element.trimEnd}
-						clipDuration={element.duration}
-						className="w-full h-full object-cover"
-					/>
-				</div>
-			);
-		}
-
-		if (mediaItem.type === "image") {
-			return (
-				<div
-					key={`blur-${element.id}`}
-					className="absolute inset-0 overflow-hidden"
-					style={{
-						filter: `blur(${blurIntensity}px)`,
-						transform: "scale(1.1)", // Slightly zoom to avoid blur edge artifacts
-						transformOrigin: "center",
-					}}
-				>
-					<img
-						src={mediaItem.url!}
-						alt={mediaItem.name}
-						className="w-full h-full object-cover"
-						draggable={false}
-					/>
-				</div>
-			);
-		}
-
-		return null;
-	};
-
-	// Render an element
-	const renderElement = (elementData: ActiveElement, index: number) => {
-		const { element, mediaItem } = elementData;
-
-		// Text elements
-		if (element.type === "text") {
-			const fontClassName =
-				FONT_CLASS_MAP[element.fontFamily as keyof typeof FONT_CLASS_MAP] || "";
-
-			const scaleRatio = previewDimensions.width / canvasSize.width;
-
-			return (
-				<div
-					key={element.id}
-					className="absolute flex items-center justify-center"
-					style={{
-						left: `${50 + (element.x / canvasSize.width) * 100}%`,
-						top: `${50 + (element.y / canvasSize.height) * 100}%`,
-						transform: `translate(-50%, -50%) rotate(${element.rotation}deg) scale(${scaleRatio})`,
-						opacity: element.opacity,
-						zIndex: 100 + index, // Text elements on top
-					}}
-				>
-					<div
-						className={fontClassName}
-						style={{
-							fontSize: `${element.fontSize}px`,
-							color: element.color,
-							backgroundColor: element.backgroundColor,
-							textAlign: element.textAlign,
-							fontWeight: element.fontWeight,
-							fontStyle: element.fontStyle,
-							textDecoration: element.textDecoration,
-							padding: "4px 8px",
-							borderRadius: "2px",
-							whiteSpace: "nowrap",
-							// Fallback for system fonts that don't have classes
-							...(fontClassName === "" && { fontFamily: element.fontFamily }),
-						}}
-					>
-						{element.content}
-					</div>
-				</div>
-			);
-		}
-
-		// Media elements
-		if (element.type === "media") {
-			// Test elements
-			if (!mediaItem || element.mediaId === "test") {
-				return (
-					<div
-						key={element.id}
-						className="absolute inset-0 bg-gradient-to-br from-blue-500/20 to-purple-500/20 flex items-center justify-center"
-					>
-						<div className="text-center">
-							<div className="text-2xl mb-2">🎬</div>
-							<p className="text-xs text-white">{element.name}</p>
-						</div>
-					</div>
-				);
-			}
-
-			// Video elements
-			if (mediaItem.type === "video") {
-				return (
-					<div
-						key={element.id}
-						className="absolute inset-0 flex items-center justify-center"
-					>
-						<VideoPlayer
-							src={mediaItem.url!}
-							poster={mediaItem.thumbnailUrl}
-							clipStartTime={element.startTime}
-							trimStart={element.trimStart}
-							trimEnd={element.trimEnd}
-							clipDuration={element.duration}
-						/>
-					</div>
-				);
-			}
-
-			// Image elements
-			if (mediaItem.type === "image" || mediaItem.type == "GIF") {
-				return (
-					<div
-						key={element.id}
-						className="absolute inset-0 flex items-center justify-center"
-					>
-						<img
-							src={mediaItem.url!}
-							alt={mediaItem.name}
-							className="max-w-full max-h-full object-contain"
-							draggable={false}
-						/>
-					</div>
-				);
-			}
-
-			// Audio elements (no visual representation)
-			if (mediaItem.type === "audio") {
-				return (
-					<div key={element.id} className="absolute inset-0">
-						<AudioPlayer
-							src={mediaItem.url!}
-							clipStartTime={element.startTime}
-							trimStart={element.trimStart}
-							trimEnd={element.trimEnd}
-							clipDuration={element.duration}
-							trackMuted={elementData.track.muted}
-						/>
-					</div>
-				);
-			}
-		}
-
-		return null;
-	};
-
-	return (
-		<div className="h-full w-full flex flex-col min-h-0 min-w-0 bg-panel rounded-sm">
-			<div
-				ref={containerRef}
-				className="flex-1 flex flex-col items-center justify-center p-3 min-h-0 min-w-0"
-			>
-				<div className="flex-1"></div>
-				{hasAnyElements ? (
-					<div
-						ref={previewRef}
-						className="relative overflow-hidden border"
-						style={{
-							width: previewDimensions.width,
-							height: previewDimensions.height,
-							backgroundColor:
-								activeProject?.backgroundType === "blur"
-									? "transparent"
-									: activeProject?.backgroundColor || "#000000",
-						}}
-					>
-						{renderBlurBackground()}
-						{activeElements.length === 0 ? (
-							<div className="absolute inset-0 flex items-center justify-center text-muted-foreground">
-								No media playing at current time
-							</div>
-						) : (
-							activeElements.map((elementData, index) =>
-								renderElement(elementData, index),
-							)
-						)}
-						{/* Show message when blur is selected but no media available */}
-						{activeProject?.backgroundType === "blur" &&
-							blurBackgroundElements.length === 0 &&
-							activeElements.length > 0 && (
-								<div className="absolute bottom-2 left-2 right-2 bg-black/70 text-white text-xs p-2 rounded">
-									Add a video or image to use blur background
-								</div>
-							)}
-					</div>
-				) : null}
-
-				<div className="flex-1"></div>
-
-				<PreviewToolbar hasAnyElements={hasAnyElements} />
-			</div>
-		</div>
-	);
-=======
   const { tracks, getTotalDuration, updateTextElement } = useTimelineStore();
   const { mediaItems } = useMediaStore();
   const { currentTime, toggle, setCurrentTime, isPlaying } = usePlaybackStore();
@@ -643,7 +288,7 @@
 
     const blurIntensity = activeProject.blurIntensity || 8;
 
-    if (mediaItem.type === "video") {
+    if (mediaItem.type === "video" || mediaItem.type == "GIF") {
       return (
         <div
           key={`blur-${element.id}`}
@@ -776,22 +421,22 @@
         );
       }
 
-      // Image elements
-      if (mediaItem.type === "image") {
-        return (
-          <div
-            key={element.id}
-            className="absolute inset-0 flex items-center justify-center"
-          >
-            <img
-              src={mediaItem.url!}
-              alt={mediaItem.name}
-              className="max-w-full max-h-full object-contain"
-              draggable={false}
-            />
-          </div>
-        );
-      }
+			// Image elements
+			if (mediaItem.type === "image" || mediaItem.type == "GIF") {
+				return (
+					<div
+						key={element.id}
+						className="absolute inset-0 flex items-center justify-center"
+					>
+						<img
+							src={mediaItem.url!}
+							alt={mediaItem.name}
+							className="max-w-full max-h-full object-contain"
+							draggable={false}
+						/>
+					</div>
+				);
+			}
 
       // Audio elements (no visual representation)
       if (mediaItem.type === "audio") {
@@ -837,7 +482,7 @@
               {renderBlurBackground()}
               {activeElements.length === 0 ? (
                 <div className="absolute inset-0 flex items-center justify-center text-muted-foreground">
-                  No elements at current time
+                  No media playing at current time
                 </div>
               ) : (
                 activeElements.map((elementData, index) =>
@@ -886,7 +531,6 @@
       )}
     </>
   );
->>>>>>> 1c20027d
 }
 
 function FullscreenToolbar({
