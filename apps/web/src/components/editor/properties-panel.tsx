<<<<<<< HEAD
"use client";

import { Input } from "../ui/input";
import { Label } from "../ui/label";
import { Slider } from "../ui/slider";
import { ScrollArea } from "../ui/scroll-area";
import { Separator } from "../ui/separator";
import { Button } from "../ui/button";
import { Badge } from "../ui/badge";
import {
  Select,
  SelectContent,
  SelectItem,
  SelectTrigger,
  SelectValue,
} from "../ui/select";
import { useTimelineStore } from "@/stores/timeline-store";
import { useMediaStore } from "@/stores/media-store";
import { useProjectStore } from "@/stores/project-store";
import { ImageTimelineTreatment } from "@/components/ui/image-timeline-treatment";
import { Monitor, Settings, Video } from "lucide-react";
import { useState } from "react";

// Common video resolutions for manual selection
const COMMON_RESOLUTIONS = [
  { width: 1920, height: 1080, label: "Full HD (1920x1080)" },
  { width: 1280, height: 720, label: "HD (1280x720)" },
  { width: 3840, height: 2160, label: "4K UHD (3840x2160)" },
  { width: 2560, height: 1440, label: "QHD (2560x1440)" },
  { width: 1366, height: 768, label: "WXGA (1366x768)" },
  { width: 854, height: 480, label: "SD (854x480)" },
];

export function PropertiesPanel() {
  const { tracks } = useTimelineStore();
  const { mediaItems } = useMediaStore();
  const { activeProject, setProjectResolution } = useProjectStore();
  const [backgroundType, setBackgroundType] = useState<
    "blur" | "mirror" | "color"
  >("blur");
  const [backgroundColor, setBackgroundColor] = useState("#000000");

  // Get the first image clip for preview (simplified)
  const firstImageClip = tracks
    .flatMap((track) => track.clips)
    .find((clip) => {
      const mediaItem = mediaItems.find((item) => item.id === clip.mediaId);
      return mediaItem?.type === "image";
    });

  const firstImageItem = firstImageClip
    ? mediaItems.find((item) => item.id === firstImageClip.mediaId)
    : null;

  const handleResolutionChange = (value: string) => {
    const resolution = COMMON_RESOLUTIONS.find(r => r.label === value);
    if (resolution) {
      setProjectResolution(resolution.width, resolution.height, resolution.label, false);
    }
  };

  return (
    <ScrollArea className="h-full">
      <div className="space-y-6 p-5">
        {/* Project Settings */}
        {activeProject && (
          <>
            <div className="space-y-4">
              <div className="flex items-center gap-2">
                <Monitor className="h-4 w-4" />
                <h3 className="text-sm font-medium">Project Settings</h3>
              </div>
              
              <div className="space-y-3">
                {/* Current Resolution Display */}
                {activeProject.resolution && (
                  <div className="space-y-2">
                    <Label className="text-xs text-muted-foreground">Current Resolution</Label>
                    <div className="flex items-center gap-2">
                      <Badge variant={activeProject.resolution.autoDetected ? "default" : "secondary"}>
                        {activeProject.resolution.label}
                      </Badge>
                      {activeProject.resolution.autoDetected && (
                        <span className="text-xs text-muted-foreground">Auto-detected</span>
                      )}
                    </div>
                    <div className="text-xs text-muted-foreground">
                      {activeProject.resolution.width} × {activeProject.resolution.height} 
                      {" • "} 
                      {activeProject.resolution.aspectRatio.toFixed(2)}:1
                    </div>
                  </div>
                )}

                {/* Resolution Selector */}
                <div className="space-y-2">
                  <Label htmlFor="resolution">Change Resolution</Label>
                  <Select
                    value={activeProject.resolution?.label || ""}
                    onValueChange={handleResolutionChange}
                  >
                    <SelectTrigger>
                      <SelectValue placeholder="Select resolution" />
                    </SelectTrigger>
                    <SelectContent>
                      {COMMON_RESOLUTIONS.map((res) => (
                        <SelectItem key={res.label} value={res.label}>
                          {res.label}
                        </SelectItem>
                      ))}
                    </SelectContent>
                  </Select>
                  <div className="text-xs text-muted-foreground">
                    Resolution will be automatically detected from the first video you upload
                  </div>
                </div>

                {/* Quick Stats */}
                <div className="grid grid-cols-2 gap-4 pt-2">
                  <div className="space-y-1">
                    <div className="text-xs text-muted-foreground">Media Files</div>
                    <div className="text-sm font-medium">{mediaItems.length}</div>
                  </div>
                  <div className="space-y-1">
                    <div className="text-xs text-muted-foreground">Video Tracks</div>
                    <div className="text-sm font-medium">
                      {tracks.filter(t => t.type === 'video').length}
                    </div>
                  </div>
                </div>
              </div>
            </div>

            <Separator />
          </>
        )}

        {/* Image Treatment - only show if an image is selected */}
        {firstImageItem && (
          <>
            <div className="space-y-4">
              <h3 className="text-sm font-medium">Image Treatment</h3>
              <div className="space-y-4">
                {/* Preview */}
                <div className="space-y-2">
                  <Label>Preview</Label>
                  <div className="w-full aspect-video max-w-48">
                    <ImageTimelineTreatment
                      src={firstImageItem.url}
                      alt={firstImageItem.name}
                      targetAspectRatio={16 / 9}
                      className="rounded-sm border"
                      backgroundType={backgroundType}
                      backgroundColor={backgroundColor}
                    />
                  </div>
                </div>

                {/* Background Type */}
                <div className="space-y-2">
                  <Label htmlFor="bg-type">Background Type</Label>
                  <Select
                    value={backgroundType}
                    onValueChange={(value: any) => setBackgroundType(value)}
                  >
                    <SelectTrigger>
                      <SelectValue placeholder="Select background type" />
                    </SelectTrigger>
                    <SelectContent>
                      <SelectItem value="blur">Blur</SelectItem>
                      <SelectItem value="mirror">Mirror</SelectItem>
                      <SelectItem value="color">Solid Color</SelectItem>
                    </SelectContent>
                  </Select>
                </div>

                {/* Background Color - only show for color type */}
                {backgroundType === "color" && (
                  <div className="space-y-2">
                    <Label htmlFor="bg-color">Background Color</Label>
                    <div className="flex gap-2">
                      <Input
                        id="bg-color"
                        type="color"
                        value={backgroundColor}
                        onChange={(e) => setBackgroundColor(e.target.value)}
                        className="w-16 h-10 p-1"
                      />
                      <Input
                        value={backgroundColor}
                        onChange={(e) => setBackgroundColor(e.target.value)}
                        placeholder="#000000"
                        className="flex-1"
                      />
                    </div>
                  </div>
                )}
              </div>
            </div>

            <Separator />
          </>
        )}

        {/* Transform */}
        <div className="space-y-4">
          <h3 className="text-sm font-medium">Transform</h3>
          <div className="space-y-2">
            <div className="grid grid-cols-2 gap-2">
              <div className="space-y-1">
                <Label htmlFor="x">X Position</Label>
                <Input id="x" type="number" defaultValue="0" />
              </div>
              <div className="space-y-1">
                <Label htmlFor="y">Y Position</Label>
                <Input id="y" type="number" defaultValue="0" />
              </div>
            </div>
            <div className="space-y-1">
              <Label htmlFor="rotation">Rotation</Label>
              <Slider
                id="rotation"
                max={360}
                step={1}
                defaultValue={[0]}
                className="mt-2"
              />
            </div>
          </div>
        </div>

        <Separator />

        {/* Effects */}
        <div className="space-y-4">
          <h3 className="text-sm font-medium">Effects</h3>
          <div className="space-y-4">
            <div className="space-y-1">
              <Label htmlFor="opacity">Opacity</Label>
              <Slider
                id="opacity"
                max={100}
                step={1}
                defaultValue={[100]}
                className="mt-2"
              />
            </div>
            <div className="space-y-1">
              <Label htmlFor="blur">Blur</Label>
              <Slider
                id="blur"
                max={20}
                step={0.5}
                defaultValue={[0]}
                className="mt-2"
              />
            </div>
          </div>
        </div>

        <Separator />

        {/* Timing */}
        <div className="space-y-4">
          <h3 className="text-sm font-medium">Timing</h3>
          <div className="space-y-2">
            <div className="space-y-1">
              <Label htmlFor="duration">Duration (seconds)</Label>
              <Input
                id="duration"
                type="number"
                min="0"
                step="0.1"
                defaultValue="5"
              />
            </div>
            <div className="space-y-1">
              <Label htmlFor="delay">Delay (seconds)</Label>
              <Input
                id="delay"
                type="number"
                min="0"
                step="0.1"
                defaultValue="0"
              />
            </div>
          </div>
        </div>
      </div>
    </ScrollArea>
  );
}
=======
"use client";

import { Input } from "../ui/input";
import { Label } from "../ui/label";
import { Slider } from "../ui/slider";
import { ScrollArea } from "../ui/scroll-area";
import { Separator } from "../ui/separator";
import {
  Select,
  SelectContent,
  SelectItem,
  SelectTrigger,
  SelectValue,
} from "../ui/select";
import { useTimelineStore } from "@/stores/timeline-store";
import { useMediaStore } from "@/stores/media-store";
import { ImageTimelineTreatment } from "@/components/ui/image-timeline-treatment";
import { useState } from "react";
import { SpeedControl } from "./speed-control";

export function PropertiesPanel() {
  const { tracks } = useTimelineStore();
  const { mediaItems } = useMediaStore();
  const [backgroundType, setBackgroundType] = useState<
    "blur" | "mirror" | "color"
  >("blur");
  const [backgroundColor, setBackgroundColor] = useState("#000000");

  // Get the first video clip for preview (simplified)
  const firstVideoClip = tracks
    .flatMap((track) => track.clips)
    .find((clip) => {
      const mediaItem = mediaItems.find((item) => item.id === clip.mediaId);
      return mediaItem?.type === "video";
    });

  const firstVideoItem = firstVideoClip
    ? mediaItems.find((item) => item.id === firstVideoClip.mediaId)
    : null;

  // Get the first image clip for preview (simplified)
  const firstImageClip = tracks
    .flatMap((track) => track.clips)
    .find((clip) => {
      const mediaItem = mediaItems.find((item) => item.id === clip.mediaId);
      return mediaItem?.type === "image";
    });

  const firstImageItem = firstImageClip
    ? mediaItems.find((item) => item.id === firstImageClip.mediaId)
    : null;

  return (
    <ScrollArea className="h-full">
      <div className="space-y-6 p-5">
        {/* Image Treatment - only show if an image is selected */}
        {firstImageItem && (
          <>
            <div className="space-y-4">
              <h3 className="text-sm font-medium">Image Treatment</h3>
              <div className="space-y-4">
                {/* Preview */}
                <div className="space-y-2">
                  <Label>Preview</Label>
                  <div className="w-full aspect-video max-w-48">
                    <ImageTimelineTreatment
                      src={firstImageItem.url}
                      alt={firstImageItem.name}
                      targetAspectRatio={16 / 9}
                      className="rounded-sm border"
                      backgroundType={backgroundType}
                      backgroundColor={backgroundColor}
                    />
                  </div>
                </div>

                {/* Background Type */}
                <div className="space-y-2">
                  <Label htmlFor="bg-type">Background Type</Label>
                  <Select
                    value={backgroundType}
                    onValueChange={(value: any) => setBackgroundType(value)}
                  >
                    <SelectTrigger>
                      <SelectValue placeholder="Select background type" />
                    </SelectTrigger>
                    <SelectContent>
                      <SelectItem value="blur">Blur</SelectItem>
                      <SelectItem value="mirror">Mirror</SelectItem>
                      <SelectItem value="color">Solid Color</SelectItem>
                    </SelectContent>
                  </Select>
                </div>

                {/* Background Color - only show for color type */}
                {backgroundType === "color" && (
                  <div className="space-y-2">
                    <Label htmlFor="bg-color">Background Color</Label>
                    <div className="flex gap-2">
                      <Input
                        id="bg-color"
                        type="color"
                        value={backgroundColor}
                        onChange={(e) => setBackgroundColor(e.target.value)}
                        className="w-16 h-10 p-1"
                      />
                      <Input
                        value={backgroundColor}
                        onChange={(e) => setBackgroundColor(e.target.value)}
                        placeholder="#000000"
                        className="flex-1"
                      />
                    </div>
                  </div>
                )}
              </div>
            </div>

            <Separator />
          </>
        )}

        {/* Video Controls - only show if a video is selected */}
        {firstVideoItem && (
          <>
            <SpeedControl />
            <Separator />
          </>
        )}

        {/* Transform */}
        <div className="space-y-4">
          <h3 className="text-sm font-medium">Transform</h3>
          <div className="space-y-2">
            <div className="grid grid-cols-2 gap-2">
              <div className="space-y-1">
                <Label htmlFor="x">X Position</Label>
                <Input id="x" type="number" defaultValue="0" />
              </div>
              <div className="space-y-1">
                <Label htmlFor="y">Y Position</Label>
                <Input id="y" type="number" defaultValue="0" />
              </div>
            </div>
            <div className="space-y-1">
              <Label htmlFor="rotation">Rotation</Label>
              <Slider
                id="rotation"
                max={360}
                step={1}
                defaultValue={[0]}
                className="mt-2"
              />
            </div>
          </div>
        </div>

        <Separator />

        {/* Effects */}
        <div className="space-y-4">
          <h3 className="text-sm font-medium">Effects</h3>
          <div className="space-y-4">
            <div className="space-y-1">
              <Label htmlFor="opacity">Opacity</Label>
              <Slider
                id="opacity"
                max={100}
                step={1}
                defaultValue={[100]}
                className="mt-2"
              />
            </div>
            <div className="space-y-1">
              <Label htmlFor="blur">Blur</Label>
              <Slider
                id="blur"
                max={20}
                step={0.5}
                defaultValue={[0]}
                className="mt-2"
              />
            </div>
          </div>
        </div>

        <Separator />

        {/* Timing */}
        <div className="space-y-4">
          <h3 className="text-sm font-medium">Timing</h3>
          <div className="space-y-2">
            <div className="space-y-1">
              <Label htmlFor="duration">Duration (seconds)</Label>
              <Input
                id="duration"
                type="number"
                min="0"
                step="0.1"
                defaultValue="5"
              />
            </div>
            <div className="space-y-1">
              <Label htmlFor="delay">Delay (seconds)</Label>
              <Input
                id="delay"
                type="number"
                min="0"
                step="0.1"
                defaultValue="0"
              />
            </div>
          </div>
        </div>
      </div>
    </ScrollArea>
  );
}
>>>>>>> a6a520db
<|MERGE_RESOLUTION|>--- conflicted
+++ resolved
@@ -1,513 +1,313 @@
-<<<<<<< HEAD
-"use client";
-
-import { Input } from "../ui/input";
-import { Label } from "../ui/label";
-import { Slider } from "../ui/slider";
-import { ScrollArea } from "../ui/scroll-area";
-import { Separator } from "../ui/separator";
-import { Button } from "../ui/button";
-import { Badge } from "../ui/badge";
-import {
-  Select,
-  SelectContent,
-  SelectItem,
-  SelectTrigger,
-  SelectValue,
-} from "../ui/select";
-import { useTimelineStore } from "@/stores/timeline-store";
-import { useMediaStore } from "@/stores/media-store";
-import { useProjectStore } from "@/stores/project-store";
-import { ImageTimelineTreatment } from "@/components/ui/image-timeline-treatment";
-import { Monitor, Settings, Video } from "lucide-react";
-import { useState } from "react";
-
-// Common video resolutions for manual selection
-const COMMON_RESOLUTIONS = [
-  { width: 1920, height: 1080, label: "Full HD (1920x1080)" },
-  { width: 1280, height: 720, label: "HD (1280x720)" },
-  { width: 3840, height: 2160, label: "4K UHD (3840x2160)" },
-  { width: 2560, height: 1440, label: "QHD (2560x1440)" },
-  { width: 1366, height: 768, label: "WXGA (1366x768)" },
-  { width: 854, height: 480, label: "SD (854x480)" },
-];
-
-export function PropertiesPanel() {
-  const { tracks } = useTimelineStore();
-  const { mediaItems } = useMediaStore();
-  const { activeProject, setProjectResolution } = useProjectStore();
-  const [backgroundType, setBackgroundType] = useState<
-    "blur" | "mirror" | "color"
-  >("blur");
-  const [backgroundColor, setBackgroundColor] = useState("#000000");
-
-  // Get the first image clip for preview (simplified)
-  const firstImageClip = tracks
-    .flatMap((track) => track.clips)
-    .find((clip) => {
-      const mediaItem = mediaItems.find((item) => item.id === clip.mediaId);
-      return mediaItem?.type === "image";
-    });
-
-  const firstImageItem = firstImageClip
-    ? mediaItems.find((item) => item.id === firstImageClip.mediaId)
-    : null;
-
-  const handleResolutionChange = (value: string) => {
-    const resolution = COMMON_RESOLUTIONS.find(r => r.label === value);
-    if (resolution) {
-      setProjectResolution(resolution.width, resolution.height, resolution.label, false);
-    }
-  };
-
-  return (
-    <ScrollArea className="h-full">
-      <div className="space-y-6 p-5">
-        {/* Project Settings */}
-        {activeProject && (
-          <>
-            <div className="space-y-4">
-              <div className="flex items-center gap-2">
-                <Monitor className="h-4 w-4" />
-                <h3 className="text-sm font-medium">Project Settings</h3>
-              </div>
-              
-              <div className="space-y-3">
-                {/* Current Resolution Display */}
-                {activeProject.resolution && (
-                  <div className="space-y-2">
-                    <Label className="text-xs text-muted-foreground">Current Resolution</Label>
-                    <div className="flex items-center gap-2">
-                      <Badge variant={activeProject.resolution.autoDetected ? "default" : "secondary"}>
-                        {activeProject.resolution.label}
-                      </Badge>
-                      {activeProject.resolution.autoDetected && (
-                        <span className="text-xs text-muted-foreground">Auto-detected</span>
-                      )}
-                    </div>
-                    <div className="text-xs text-muted-foreground">
-                      {activeProject.resolution.width} × {activeProject.resolution.height} 
-                      {" • "} 
-                      {activeProject.resolution.aspectRatio.toFixed(2)}:1
-                    </div>
-                  </div>
-                )}
-
-                {/* Resolution Selector */}
-                <div className="space-y-2">
-                  <Label htmlFor="resolution">Change Resolution</Label>
-                  <Select
-                    value={activeProject.resolution?.label || ""}
-                    onValueChange={handleResolutionChange}
-                  >
-                    <SelectTrigger>
-                      <SelectValue placeholder="Select resolution" />
-                    </SelectTrigger>
-                    <SelectContent>
-                      {COMMON_RESOLUTIONS.map((res) => (
-                        <SelectItem key={res.label} value={res.label}>
-                          {res.label}
-                        </SelectItem>
-                      ))}
-                    </SelectContent>
-                  </Select>
-                  <div className="text-xs text-muted-foreground">
-                    Resolution will be automatically detected from the first video you upload
-                  </div>
-                </div>
-
-                {/* Quick Stats */}
-                <div className="grid grid-cols-2 gap-4 pt-2">
-                  <div className="space-y-1">
-                    <div className="text-xs text-muted-foreground">Media Files</div>
-                    <div className="text-sm font-medium">{mediaItems.length}</div>
-                  </div>
-                  <div className="space-y-1">
-                    <div className="text-xs text-muted-foreground">Video Tracks</div>
-                    <div className="text-sm font-medium">
-                      {tracks.filter(t => t.type === 'video').length}
-                    </div>
-                  </div>
-                </div>
-              </div>
-            </div>
-
-            <Separator />
-          </>
-        )}
-
-        {/* Image Treatment - only show if an image is selected */}
-        {firstImageItem && (
-          <>
-            <div className="space-y-4">
-              <h3 className="text-sm font-medium">Image Treatment</h3>
-              <div className="space-y-4">
-                {/* Preview */}
-                <div className="space-y-2">
-                  <Label>Preview</Label>
-                  <div className="w-full aspect-video max-w-48">
-                    <ImageTimelineTreatment
-                      src={firstImageItem.url}
-                      alt={firstImageItem.name}
-                      targetAspectRatio={16 / 9}
-                      className="rounded-sm border"
-                      backgroundType={backgroundType}
-                      backgroundColor={backgroundColor}
-                    />
-                  </div>
-                </div>
-
-                {/* Background Type */}
-                <div className="space-y-2">
-                  <Label htmlFor="bg-type">Background Type</Label>
-                  <Select
-                    value={backgroundType}
-                    onValueChange={(value: any) => setBackgroundType(value)}
-                  >
-                    <SelectTrigger>
-                      <SelectValue placeholder="Select background type" />
-                    </SelectTrigger>
-                    <SelectContent>
-                      <SelectItem value="blur">Blur</SelectItem>
-                      <SelectItem value="mirror">Mirror</SelectItem>
-                      <SelectItem value="color">Solid Color</SelectItem>
-                    </SelectContent>
-                  </Select>
-                </div>
-
-                {/* Background Color - only show for color type */}
-                {backgroundType === "color" && (
-                  <div className="space-y-2">
-                    <Label htmlFor="bg-color">Background Color</Label>
-                    <div className="flex gap-2">
-                      <Input
-                        id="bg-color"
-                        type="color"
-                        value={backgroundColor}
-                        onChange={(e) => setBackgroundColor(e.target.value)}
-                        className="w-16 h-10 p-1"
-                      />
-                      <Input
-                        value={backgroundColor}
-                        onChange={(e) => setBackgroundColor(e.target.value)}
-                        placeholder="#000000"
-                        className="flex-1"
-                      />
-                    </div>
-                  </div>
-                )}
-              </div>
-            </div>
-
-            <Separator />
-          </>
-        )}
-
-        {/* Transform */}
-        <div className="space-y-4">
-          <h3 className="text-sm font-medium">Transform</h3>
-          <div className="space-y-2">
-            <div className="grid grid-cols-2 gap-2">
-              <div className="space-y-1">
-                <Label htmlFor="x">X Position</Label>
-                <Input id="x" type="number" defaultValue="0" />
-              </div>
-              <div className="space-y-1">
-                <Label htmlFor="y">Y Position</Label>
-                <Input id="y" type="number" defaultValue="0" />
-              </div>
-            </div>
-            <div className="space-y-1">
-              <Label htmlFor="rotation">Rotation</Label>
-              <Slider
-                id="rotation"
-                max={360}
-                step={1}
-                defaultValue={[0]}
-                className="mt-2"
-              />
-            </div>
-          </div>
-        </div>
-
-        <Separator />
-
-        {/* Effects */}
-        <div className="space-y-4">
-          <h3 className="text-sm font-medium">Effects</h3>
-          <div className="space-y-4">
-            <div className="space-y-1">
-              <Label htmlFor="opacity">Opacity</Label>
-              <Slider
-                id="opacity"
-                max={100}
-                step={1}
-                defaultValue={[100]}
-                className="mt-2"
-              />
-            </div>
-            <div className="space-y-1">
-              <Label htmlFor="blur">Blur</Label>
-              <Slider
-                id="blur"
-                max={20}
-                step={0.5}
-                defaultValue={[0]}
-                className="mt-2"
-              />
-            </div>
-          </div>
-        </div>
-
-        <Separator />
-
-        {/* Timing */}
-        <div className="space-y-4">
-          <h3 className="text-sm font-medium">Timing</h3>
-          <div className="space-y-2">
-            <div className="space-y-1">
-              <Label htmlFor="duration">Duration (seconds)</Label>
-              <Input
-                id="duration"
-                type="number"
-                min="0"
-                step="0.1"
-                defaultValue="5"
-              />
-            </div>
-            <div className="space-y-1">
-              <Label htmlFor="delay">Delay (seconds)</Label>
-              <Input
-                id="delay"
-                type="number"
-                min="0"
-                step="0.1"
-                defaultValue="0"
-              />
-            </div>
-          </div>
-        </div>
-      </div>
-    </ScrollArea>
-  );
-}
-=======
-"use client";
-
-import { Input } from "../ui/input";
-import { Label } from "../ui/label";
-import { Slider } from "../ui/slider";
-import { ScrollArea } from "../ui/scroll-area";
-import { Separator } from "../ui/separator";
-import {
-  Select,
-  SelectContent,
-  SelectItem,
-  SelectTrigger,
-  SelectValue,
-} from "../ui/select";
-import { useTimelineStore } from "@/stores/timeline-store";
-import { useMediaStore } from "@/stores/media-store";
-import { ImageTimelineTreatment } from "@/components/ui/image-timeline-treatment";
-import { useState } from "react";
-import { SpeedControl } from "./speed-control";
-
-export function PropertiesPanel() {
-  const { tracks } = useTimelineStore();
-  const { mediaItems } = useMediaStore();
-  const [backgroundType, setBackgroundType] = useState<
-    "blur" | "mirror" | "color"
-  >("blur");
-  const [backgroundColor, setBackgroundColor] = useState("#000000");
-
-  // Get the first video clip for preview (simplified)
-  const firstVideoClip = tracks
-    .flatMap((track) => track.clips)
-    .find((clip) => {
-      const mediaItem = mediaItems.find((item) => item.id === clip.mediaId);
-      return mediaItem?.type === "video";
-    });
-
-  const firstVideoItem = firstVideoClip
-    ? mediaItems.find((item) => item.id === firstVideoClip.mediaId)
-    : null;
-
-  // Get the first image clip for preview (simplified)
-  const firstImageClip = tracks
-    .flatMap((track) => track.clips)
-    .find((clip) => {
-      const mediaItem = mediaItems.find((item) => item.id === clip.mediaId);
-      return mediaItem?.type === "image";
-    });
-
-  const firstImageItem = firstImageClip
-    ? mediaItems.find((item) => item.id === firstImageClip.mediaId)
-    : null;
-
-  return (
-    <ScrollArea className="h-full">
-      <div className="space-y-6 p-5">
-        {/* Image Treatment - only show if an image is selected */}
-        {firstImageItem && (
-          <>
-            <div className="space-y-4">
-              <h3 className="text-sm font-medium">Image Treatment</h3>
-              <div className="space-y-4">
-                {/* Preview */}
-                <div className="space-y-2">
-                  <Label>Preview</Label>
-                  <div className="w-full aspect-video max-w-48">
-                    <ImageTimelineTreatment
-                      src={firstImageItem.url}
-                      alt={firstImageItem.name}
-                      targetAspectRatio={16 / 9}
-                      className="rounded-sm border"
-                      backgroundType={backgroundType}
-                      backgroundColor={backgroundColor}
-                    />
-                  </div>
-                </div>
-
-                {/* Background Type */}
-                <div className="space-y-2">
-                  <Label htmlFor="bg-type">Background Type</Label>
-                  <Select
-                    value={backgroundType}
-                    onValueChange={(value: any) => setBackgroundType(value)}
-                  >
-                    <SelectTrigger>
-                      <SelectValue placeholder="Select background type" />
-                    </SelectTrigger>
-                    <SelectContent>
-                      <SelectItem value="blur">Blur</SelectItem>
-                      <SelectItem value="mirror">Mirror</SelectItem>
-                      <SelectItem value="color">Solid Color</SelectItem>
-                    </SelectContent>
-                  </Select>
-                </div>
-
-                {/* Background Color - only show for color type */}
-                {backgroundType === "color" && (
-                  <div className="space-y-2">
-                    <Label htmlFor="bg-color">Background Color</Label>
-                    <div className="flex gap-2">
-                      <Input
-                        id="bg-color"
-                        type="color"
-                        value={backgroundColor}
-                        onChange={(e) => setBackgroundColor(e.target.value)}
-                        className="w-16 h-10 p-1"
-                      />
-                      <Input
-                        value={backgroundColor}
-                        onChange={(e) => setBackgroundColor(e.target.value)}
-                        placeholder="#000000"
-                        className="flex-1"
-                      />
-                    </div>
-                  </div>
-                )}
-              </div>
-            </div>
-
-            <Separator />
-          </>
-        )}
-
-        {/* Video Controls - only show if a video is selected */}
-        {firstVideoItem && (
-          <>
-            <SpeedControl />
-            <Separator />
-          </>
-        )}
-
-        {/* Transform */}
-        <div className="space-y-4">
-          <h3 className="text-sm font-medium">Transform</h3>
-          <div className="space-y-2">
-            <div className="grid grid-cols-2 gap-2">
-              <div className="space-y-1">
-                <Label htmlFor="x">X Position</Label>
-                <Input id="x" type="number" defaultValue="0" />
-              </div>
-              <div className="space-y-1">
-                <Label htmlFor="y">Y Position</Label>
-                <Input id="y" type="number" defaultValue="0" />
-              </div>
-            </div>
-            <div className="space-y-1">
-              <Label htmlFor="rotation">Rotation</Label>
-              <Slider
-                id="rotation"
-                max={360}
-                step={1}
-                defaultValue={[0]}
-                className="mt-2"
-              />
-            </div>
-          </div>
-        </div>
-
-        <Separator />
-
-        {/* Effects */}
-        <div className="space-y-4">
-          <h3 className="text-sm font-medium">Effects</h3>
-          <div className="space-y-4">
-            <div className="space-y-1">
-              <Label htmlFor="opacity">Opacity</Label>
-              <Slider
-                id="opacity"
-                max={100}
-                step={1}
-                defaultValue={[100]}
-                className="mt-2"
-              />
-            </div>
-            <div className="space-y-1">
-              <Label htmlFor="blur">Blur</Label>
-              <Slider
-                id="blur"
-                max={20}
-                step={0.5}
-                defaultValue={[0]}
-                className="mt-2"
-              />
-            </div>
-          </div>
-        </div>
-
-        <Separator />
-
-        {/* Timing */}
-        <div className="space-y-4">
-          <h3 className="text-sm font-medium">Timing</h3>
-          <div className="space-y-2">
-            <div className="space-y-1">
-              <Label htmlFor="duration">Duration (seconds)</Label>
-              <Input
-                id="duration"
-                type="number"
-                min="0"
-                step="0.1"
-                defaultValue="5"
-              />
-            </div>
-            <div className="space-y-1">
-              <Label htmlFor="delay">Delay (seconds)</Label>
-              <Input
-                id="delay"
-                type="number"
-                min="0"
-                step="0.1"
-                defaultValue="0"
-              />
-            </div>
-          </div>
-        </div>
-      </div>
-    </ScrollArea>
-  );
-}
->>>>>>> a6a520db
+"use client";
+
+import { Input } from "../ui/input";
+import { Label } from "../ui/label";
+import { Slider } from "../ui/slider";
+import { ScrollArea } from "../ui/scroll-area";
+import { Separator } from "../ui/separator";
+import { Button } from "../ui/button";
+import { Badge } from "../ui/badge";
+import {
+  Select,
+  SelectContent,
+  SelectItem,
+  SelectTrigger,
+  SelectValue,
+} from "../ui/select";
+import { useTimelineStore } from "@/stores/timeline-store";
+import { useMediaStore } from "@/stores/media-store";
+import { useProjectStore } from "@/stores/project-store";
+import { ImageTimelineTreatment } from "@/components/ui/image-timeline-treatment";
+import { Monitor, Settings, Video } from "lucide-react";
+import { useState } from "react";
+import { SpeedControl } from "./speed-control";
+
+// Common video resolutions for manual selection
+const COMMON_RESOLUTIONS = [
+  { width: 1920, height: 1080, label: "Full HD (1920x1080)" },
+  { width: 1280, height: 720, label: "HD (1280x720)" },
+  { width: 3840, height: 2160, label: "4K UHD (3840x2160)" },
+  { width: 2560, height: 1440, label: "QHD (2560x1440)" },
+  { width: 1366, height: 768, label: "WXGA (1366x768)" },
+  { width: 854, height: 480, label: "SD (854x480)" },
+];
+
+export function PropertiesPanel() {
+  const { tracks } = useTimelineStore();
+  const { mediaItems } = useMediaStore();
+  const { activeProject, setProjectResolution } = useProjectStore();
+  const [backgroundType, setBackgroundType] = useState<
+    "blur" | "mirror" | "color"
+  >("blur");
+  const [backgroundColor, setBackgroundColor] = useState("#000000");
+
+  // Get the first video clip for preview (simplified)
+  const firstVideoClip = tracks
+    .flatMap((track) => track.clips)
+    .find((clip) => {
+      const mediaItem = mediaItems.find((item) => item.id === clip.mediaId);
+      return mediaItem?.type === "video";
+    });
+
+  const firstVideoItem = firstVideoClip
+    ? mediaItems.find((item) => item.id === firstVideoClip.mediaId)
+    : null;
+
+  // Get the first image clip for preview (simplified)
+  const firstImageClip = tracks
+    .flatMap((track) => track.clips)
+    .find((clip) => {
+      const mediaItem = mediaItems.find((item) => item.id === clip.mediaId);
+      return mediaItem?.type === "image";
+    });
+
+  const firstImageItem = firstImageClip
+    ? mediaItems.find((item) => item.id === firstImageClip.mediaId)
+    : null;
+
+  const handleResolutionChange = (value: string) => {
+    const resolution = COMMON_RESOLUTIONS.find(r => r.label === value);
+    if (resolution) {
+      setProjectResolution(resolution.width, resolution.height, resolution.label, false);
+    }
+  };
+
+  return (
+    <ScrollArea className="h-full">
+      <div className="space-y-6 p-5">
+        {/* Project Settings */}
+        {activeProject && (
+          <>
+            <div className="space-y-4">
+              <div className="flex items-center gap-2">
+                <Monitor className="h-4 w-4" />
+                <h3 className="text-sm font-medium">Project Settings</h3>
+              </div>
+              
+              <div className="space-y-3">
+                {/* Current Resolution Display */}
+                {activeProject.resolution && (
+                  <div className="space-y-2">
+                    <Label className="text-xs text-muted-foreground">Current Resolution</Label>
+                    <div className="flex items-center gap-2">
+                      <Badge variant={activeProject.resolution.autoDetected ? "default" : "secondary"}>
+                        {activeProject.resolution.label}
+                      </Badge>
+                      {activeProject.resolution.autoDetected && (
+                        <span className="text-xs text-muted-foreground">Auto-detected</span>
+                      )}
+                    </div>
+                    <div className="text-xs text-muted-foreground">
+                      {activeProject.resolution.width} × {activeProject.resolution.height} 
+                      {" • "} 
+                      {activeProject.resolution.aspectRatio.toFixed(2)}:1
+                    </div>
+                  </div>
+                )}
+
+                {/* Resolution Selector */}
+                <div className="space-y-2">
+                  <Label htmlFor="resolution">Change Resolution</Label>
+                  <Select
+                    value={activeProject.resolution?.label || ""}
+                    onValueChange={handleResolutionChange}
+                  >
+                    <SelectTrigger>
+                      <SelectValue placeholder="Select resolution" />
+                    </SelectTrigger>
+                    <SelectContent>
+                      {COMMON_RESOLUTIONS.map((res) => (
+                        <SelectItem key={res.label} value={res.label}>
+                          {res.label}
+                        </SelectItem>
+                      ))}
+                    </SelectContent>
+                  </Select>
+                  <div className="text-xs text-muted-foreground">
+                    Resolution will be automatically detected from the first video you upload
+                  </div>
+                </div>
+
+                {/* Quick Stats */}
+                <div className="grid grid-cols-2 gap-4 pt-2">
+                  <div className="space-y-1">
+                    <div className="text-xs text-muted-foreground">Media Files</div>
+                    <div className="text-sm font-medium">{mediaItems.length}</div>
+                  </div>
+                  <div className="space-y-1">
+                    <div className="text-xs text-muted-foreground">Video Tracks</div>
+                    <div className="text-sm font-medium">
+                      {tracks.filter(t => t.type === 'video').length}
+                    </div>
+                  </div>
+                </div>
+              </div>
+            </div>
+
+            <Separator />
+          </>
+        )}
+
+        {/* Image Treatment - only show if an image is selected */}
+        {firstImageItem && (
+          <>
+            <div className="space-y-4">
+              <h3 className="text-sm font-medium">Image Treatment</h3>
+              <div className="space-y-4">
+                {/* Preview */}
+                <div className="space-y-2">
+                  <Label>Preview</Label>
+                  <div className="w-full aspect-video max-w-48">
+                    <ImageTimelineTreatment
+                      src={firstImageItem.url}
+                      alt={firstImageItem.name}
+                      targetAspectRatio={16 / 9}
+                      className="rounded-sm border"
+                      backgroundType={backgroundType}
+                      backgroundColor={backgroundColor}
+                    />
+                  </div>
+                </div>
+
+                {/* Background Type */}
+                <div className="space-y-2">
+                  <Label htmlFor="bg-type">Background Type</Label>
+                  <Select
+                    value={backgroundType}
+                    onValueChange={(value: any) => setBackgroundType(value)}
+                  >
+                    <SelectTrigger>
+                      <SelectValue placeholder="Select background type" />
+                    </SelectTrigger>
+                    <SelectContent>
+                      <SelectItem value="blur">Blur</SelectItem>
+                      <SelectItem value="mirror">Mirror</SelectItem>
+                      <SelectItem value="color">Solid Color</SelectItem>
+                    </SelectContent>
+                  </Select>
+                </div>
+
+                {/* Background Color - only show for color type */}
+                {backgroundType === "color" && (
+                  <div className="space-y-2">
+                    <Label htmlFor="bg-color">Background Color</Label>
+                    <div className="flex gap-2">
+                      <Input
+                        id="bg-color"
+                        type="color"
+                        value={backgroundColor}
+                        onChange={(e) => setBackgroundColor(e.target.value)}
+                        className="w-16 h-10 p-1"
+                      />
+                      <Input
+                        value={backgroundColor}
+                        onChange={(e) => setBackgroundColor(e.target.value)}
+                        placeholder="#000000"
+                        className="flex-1"
+                      />
+                    </div>
+                  </div>
+                )}
+              </div>
+            </div>
+
+            <Separator />
+          </>
+        )}
+
+        {/* Video Controls - only show if a video is selected */}
+        {firstVideoItem && (
+          <>
+            <SpeedControl />
+            <Separator />
+          </>
+        )}
+
+        {/* Transform */}
+        <div className="space-y-4">
+          <h3 className="text-sm font-medium">Transform</h3>
+          <div className="space-y-2">
+            <div className="grid grid-cols-2 gap-2">
+              <div className="space-y-1">
+                <Label htmlFor="x">X Position</Label>
+                <Input id="x" type="number" defaultValue="0" />
+              </div>
+              <div className="space-y-1">
+                <Label htmlFor="y">Y Position</Label>
+                <Input id="y" type="number" defaultValue="0" />
+              </div>
+            </div>
+            <div className="space-y-1">
+              <Label htmlFor="rotation">Rotation</Label>
+              <Slider
+                id="rotation"
+                max={360}
+                step={1}
+                defaultValue={[0]}
+                className="mt-2"
+              />
+            </div>
+          </div>
+        </div>
+
+        <Separator />
+
+        {/* Effects */}
+        <div className="space-y-4">
+          <h3 className="text-sm font-medium">Effects</h3>
+          <div className="space-y-4">
+            <div className="space-y-1">
+              <Label htmlFor="opacity">Opacity</Label>
+              <Slider
+                id="opacity"
+                max={100}
+                step={1}
+                defaultValue={[100]}
+                className="mt-2"
+              />
+            </div>
+            <div className="space-y-1">
+              <Label htmlFor="blur">Blur</Label>
+              <Slider
+                id="blur"
+                max={20}
+                step={0.5}
+                defaultValue={[0]}
+                className="mt-2"
+              />
+            </div>
+          </div>
+        </div>
+
+        <Separator />
+
+        {/* Timing */}
+        <div className="space-y-4">
+          <h3 className="text-sm font-medium">Timing</h3>
+          <div className="space-y-2">
+            <div className="space-y-1">
+              <Label htmlFor="duration">Duration (seconds)</Label>
+              <Input
+                id="duration"
+                type="number"
+                min="0"
+                step="0.1"
+                defaultValue="5"
+              />
+            </div>
+            <div className="space-y-1">
+              <Label htmlFor="delay">Delay (seconds)</Label>
+              <Input
+                id="delay"
+                type="number"
+                min="0"
+                step="0.1"
+                defaultValue="0"
+              />
+            </div>
+          </div>
+        </div>
+      </div>
+    </ScrollArea>
+  );
+}