"use client";

import {
  Scissors,
  Trash2,
  Copy,
  RefreshCw,
  EyeOff,
  Eye,
  Volume2,
  VolumeX,
} from "lucide-react";
import { useMediaStore, getMediaAspectRatio } from "@/stores/media-store";
import { useTimelineStore } from "@/stores/timeline-store";
import { usePlaybackStore } from "@/stores/playback-store";
import AudioWaveform from "../audio-waveform";
import { TimelineVideoThumbnailDisplay } from "./timeline-video-thumbnail-display";
import { toast } from "sonner";
import { TimelineElementProps } from "@/types/timeline";
import { useTimelineElementResize } from "@/hooks/use-timeline-element-resize";
import {
  getTrackElementClasses,
  TIMELINE_CONSTANTS,
  getTrackHeight,
} from "@/constants/timeline-constants";
import { loadVideoThumbnailSettings } from "@/lib/video-thumbnail-settings";
import {
  ContextMenu,
  ContextMenuContent,
  ContextMenuItem,
  ContextMenuSeparator,
  ContextMenuTrigger,
} from "../../ui/context-menu";

export function TimelineElement({
  element,
  track,
  zoomLevel,
  isSelected,
  onElementMouseDown,
  onElementClick,
}: TimelineElementProps) {
  const { mediaItems } = useMediaStore();
  const {
    updateElementTrim,
    updateElementDuration,
    removeElementFromTrack,
    removeElementFromTrackWithRipple,
    dragState,
    splitElement,
    addElementToTrack,
    replaceElementMedia,
    rippleEditingEnabled,
    toggleElementHidden,
  } = useTimelineStore();
  const { currentTime } = usePlaybackStore();

  const mediaItem =
    element.type === "media"
      ? mediaItems.find((item) => item.id === element.mediaId)
      : null;
  const isAudio = mediaItem?.type === "audio";

  const { resizing, handleResizeStart, handleResizeMove, handleResizeEnd } =
    useTimelineElementResize({
      element,
      track,
      zoomLevel,
      onUpdateTrim: updateElementTrim,
      onUpdateDuration: updateElementDuration,
    });

  const effectiveDuration =
    element.duration - element.trimStart - element.trimEnd;
  const elementWidth = Math.max(
    TIMELINE_CONSTANTS.ELEMENT_MIN_WIDTH,
    effectiveDuration * TIMELINE_CONSTANTS.PIXELS_PER_SECOND * zoomLevel
  );

  // Use real-time position during drag, otherwise use stored position
  const isBeingDragged = dragState.elementId === element.id;
  const elementStartTime =
    isBeingDragged && dragState.isDragging
      ? dragState.currentTime
      : element.startTime;

  // Element should always be positioned at startTime - trimStart only affects content, not position
  const elementLeft = elementStartTime * 50 * zoomLevel;

  const handleElementSplitContext = (e: React.MouseEvent) => {
    e.stopPropagation();
    const effectiveStart = element.startTime;
    const effectiveEnd =
      element.startTime +
      (element.duration - element.trimStart - element.trimEnd);

    if (currentTime > effectiveStart && currentTime < effectiveEnd) {
      const secondElementId = splitElement(track.id, element.id, currentTime);
      if (!secondElementId) {
        toast.error("Failed to split element");
      }
    } else {
      toast.error("Playhead must be within element to split");
    }
  };

  const handleElementDuplicateContext = (e: React.MouseEvent) => {
    e.stopPropagation();
    const { id, ...elementWithoutId } = element;
    addElementToTrack(track.id, {
      ...elementWithoutId,
      name: element.name + " (copy)",
      startTime:
        element.startTime +
        (element.duration - element.trimStart - element.trimEnd) +
        0.1,
    });
  };

  const handleElementDeleteContext = (e: React.MouseEvent) => {
    e.stopPropagation();
    if (rippleEditingEnabled) {
      removeElementFromTrackWithRipple(track.id, element.id);
    } else {
      removeElementFromTrack(track.id, element.id);
    }
  };

  const handleToggleElementHidden = (e: React.MouseEvent) => {
    e.stopPropagation();
    toggleElementHidden(track.id, element.id);
  };

  const handleReplaceClip = (e: React.MouseEvent) => {
    e.stopPropagation();
    if (element.type !== "media") {
      toast.error("Replace is only available for media clips");
      return;
    }

    // Create a file input to select replacement media
    const input = document.createElement("input");
    input.type = "file";
    input.accept = "video/*,audio/*,image/*";
    input.onchange = async (e) => {
      const file = (e.target as HTMLInputElement).files?.[0];
      if (!file) return;

      try {
        const result = await replaceElementMedia(track.id, element.id, file);
        if (result.success) {
          toast.success("Clip replaced successfully");
        } else {
          toast.error(result.error || "Failed to replace clip");
        }
      } catch (error) {
        console.error("Unexpected error replacing clip:", error);
        toast.error(
          `Unexpected error: ${error instanceof Error ? error.message : "Unknown error"}`
        );
      }
    };
    input.click();
  };

  const renderElementContent = () => {
    if (element.type === "text") {
      return (
        <div className="w-full h-full flex items-center justify-start pl-2">
          <span className="text-xs text-white truncate">{element.content}</span>
        </div>
      );
    }

    // Render media element ->
    const mediaItem = mediaItems.find((item) => item.id === element.mediaId);
    if (!mediaItem) {
      return (
        <span className="text-xs text-foreground/80 truncate">
          {element.name}
        </span>
      );
    }

<<<<<<< HEAD
    if (mediaItem.type === "image") {
      // FIXED: Use actual media aspect ratio instead of forcing 16:9
      const trackHeight = getTrackHeight(track.type);
      const tileHeight = trackHeight - 8; // Account for padding

      // Use helper function to get proper aspect ratio
      const mediaAspectRatio = getMediaAspectRatio(mediaItem);
      const tileWidth = tileHeight * mediaAspectRatio;

      return (
        <div className="w-full h-full flex items-center justify-center">
          <div className="bg-[#004D52] py-3 w-full h-full relative">
            {/* FIXED: Better thumbnail display with proper aspect ratio */}
            <div
              className="absolute top-3 bottom-3 left-0 right-0"
              style={{
                backgroundImage: mediaItem.url
                  ? `url(${mediaItem.url})`
                  : "none",
                backgroundRepeat: "repeat-x",
                backgroundSize: `${tileWidth}px ${tileHeight}px`,
                backgroundPosition: "left center",
                pointerEvents: "none",
              }}
              aria-label={`Tiled background of ${mediaItem.name}`}
            />
            {/* Overlay with vertical borders */}
            <div
              className="absolute top-3 bottom-3 left-0 right-0 pointer-events-none"
              style={{
                backgroundImage: `repeating-linear-gradient(
                  to right,
                  transparent 0px,
                  transparent ${tileWidth - 1}px,
                  rgba(255, 255, 255, 0.6) ${tileWidth - 1}px,
                  rgba(255, 255, 255, 0.6) ${tileWidth}px
                )`,
                backgroundPosition: "left center",
              }}
            />
          </div>
        </div>
      );
    }

    const VIDEO_TILE_PADDING = 16;
    const OVERLAY_SPACE_MULTIPLIER = 1.5;

    if (mediaItem.type === "video") {
      const trackHeight = getTrackHeight(track.type);

      // Check if video thumbnails are enabled in settings
      const videoThumbnailSettings = loadVideoThumbnailSettings();
      const useVideoThumbnails =
        videoThumbnailSettings.enabled && mediaItem.file;

      console.log("🔍 Video element debug:", {
        useVideoThumbnails,
        settingsEnabled: videoThumbnailSettings.enabled,
        hasFile: !!mediaItem.file,
        pathname:
          typeof window !== "undefined" ? window.location.pathname : "server",
        mediaItemId: mediaItem.id,
        mediaItemName: mediaItem.name,
      });

      if (useVideoThumbnails) {
        // Use video thumbnails when enabled in settings
        console.log(
          "🎬 Rendering TimelineVideoThumbnailDisplay for",
          mediaItem.id
        );
        return (
          <div className="w-full h-full flex items-center justify-center">
            <TimelineVideoThumbnailDisplay
              key={`video-thumbnails-${mediaItem.id}`}
              mediaItem={mediaItem}
              track={track}
              elementStartTime={elementStartTime}
              elementDuration={effectiveDuration}
              elementWidth={elementWidth}
              elementHeight={trackHeight}
              zoomLevel={zoomLevel}
              className="py-1"
=======
    const TILE_ASPECT_RATIO = 16 / 9;

    if (
      mediaItem.type === "image" ||
      (mediaItem.type === "video" && mediaItem.thumbnailUrl)
    ) {
      // Calculate tile size based on 16:9 aspect ratio
      const trackHeight = getTrackHeight(track.type);
      const tileHeight = trackHeight;
      const tileWidth = tileHeight * TILE_ASPECT_RATIO;

      const imageUrl =
        mediaItem.type === "image" ? mediaItem.url : mediaItem.thumbnailUrl;
      const isImage = mediaItem.type === "image";

      return (
        <div className="w-full h-full flex items-center justify-center">
          <div
            className={`w-full h-full relative ${
              isSelected ? "bg-primary" : "bg-transparent"
            }`}
          >
            <div
              className={`absolute top-[0.15rem] bottom-[0.15rem] left-0 right-0`}
              style={{
                backgroundImage: imageUrl ? `url(${imageUrl})` : "none",
                backgroundRepeat: "repeat-x",
                backgroundSize: `${tileWidth}px ${tileHeight}px`,
                backgroundPosition: "left center",
                pointerEvents: "none",
              }}
              aria-label={`Tiled ${isImage ? "background" : "thumbnail"} of ${mediaItem.name}`}
>>>>>>> 68da487f
            />
          </div>
        );
      }

      // Static thumbnails fallback when video thumbnails are disabled
      if (mediaItem.thumbnailUrl) {
        const tileHeight = trackHeight - 8; // Match image padding
        const videoAspectRatio = getMediaAspectRatio(mediaItem);
        const tileWidth = tileHeight * videoAspectRatio;

        return (
          <div className="w-full h-full flex items-center justify-center">
            <div className="bg-[#004D52] py-3 w-full h-full relative">
              {/* Static video thumbnail display with proper aspect ratio */}
              <div
                className="absolute top-3 bottom-3 left-0 right-0"
                style={{
                  backgroundImage: mediaItem.thumbnailUrl
                    ? `url(${mediaItem.thumbnailUrl})`
                    : "none",
                  backgroundRepeat: "repeat-x",
                  backgroundSize: `${tileWidth}px ${tileHeight}px`,
                  backgroundPosition: "left center",
                  pointerEvents: "none",
                }}
                aria-label={`Tiled thumbnail of ${mediaItem.name}`}
              />
              {/* Overlay with vertical borders */}
              <div
                className="absolute top-3 bottom-3 left-0 right-0 pointer-events-none"
                style={{
                  backgroundImage: `repeating-linear-gradient(
                    to right,
                    transparent 0px,
                    transparent ${tileWidth - 1}px,
                    rgba(255, 255, 255, 0.6) ${tileWidth - 1}px,
                    rgba(255, 255, 255, 0.6) ${tileWidth}px
                  )`,
                  backgroundPosition: "left center",
                }}
              />
            </div>
          </div>
        );
      }

      // Fallback for videos without thumbnails
      return (
        <div className="w-full h-full flex items-center justify-center bg-[#004D52]">
          <div className="text-xs text-white/60">{mediaItem.name}</div>
        </div>
      );
    }

    // Render audio element ->
    if (mediaItem.type === "audio") {
      return (
        <div className="w-full h-full flex items-center gap-2">
          <div className="flex-1 min-w-0">
            <AudioWaveform
              audioUrl={mediaItem.url || ""}
              height={24}
              className="w-full"
            />
          </div>
        </div>
      );
    }

    return (
      <span className="text-xs text-foreground/80 truncate">
        {element.name}
      </span>
    );
  };

  const handleElementMouseDown = (e: React.MouseEvent) => {
    if (onElementMouseDown) {
      onElementMouseDown(e, element);
    }
  };

  return (
    <ContextMenu>
      <ContextMenuTrigger asChild>
        <div
          className={`absolute top-0 h-full select-none timeline-element ${
            isBeingDragged ? "z-50" : "z-10"
          }`}
          style={{
            left: `${elementLeft}px`,
            width: `${elementWidth}px`,
          }}
          data-element-id={element.id}
          data-track-id={track.id}
          onMouseMove={resizing ? handleResizeMove : undefined}
          onMouseUp={resizing ? handleResizeEnd : undefined}
          onMouseLeave={resizing ? handleResizeEnd : undefined}
        >
          <div
            className={`relative h-full rounded-[0.15rem] cursor-pointer overflow-hidden ${getTrackElementClasses(
              track.type
            )} ${isSelected ? "" : ""} ${
              isBeingDragged ? "z-50" : "z-10"
            } ${element.hidden ? "opacity-50" : ""}`}
            onClick={(e) => onElementClick && onElementClick(e, element)}
            onMouseDown={handleElementMouseDown}
            onContextMenu={(e) =>
              onElementMouseDown && onElementMouseDown(e, element)
            }
          >
            <div className="absolute inset-0 flex items-center h-full">
              {renderElementContent()}
            </div>

            {element.hidden && (
              <div className="absolute inset-0 bg-black bg-opacity-50 flex items-center justify-center pointer-events-none">
                {isAudio ? (
                  <VolumeX className="h-6 w-6 text-white" />
                ) : (
                  <EyeOff className="h-6 w-6 text-white" />
                )}
              </div>
            )}

            {isSelected && (
              <>
                <div
                  className="absolute left-0 top-0 bottom-0 w-[0.2rem] cursor-w-resize bg-primary z-50"
                  onMouseDown={(e) => handleResizeStart(e, element.id, "left")}
                />
                <div
                  className="absolute right-0 top-0 bottom-0 w-[0.2rem] cursor-e-resize bg-primary z-50"
                  onMouseDown={(e) => handleResizeStart(e, element.id, "right")}
                />
              </>
            )}
          </div>
        </div>
      </ContextMenuTrigger>
      <ContextMenuContent className="z-200">
        <ContextMenuItem onClick={handleElementSplitContext}>
          <Scissors className="h-4 w-4 mr-2" />
          Split at playhead
        </ContextMenuItem>
        <ContextMenuItem onClick={handleToggleElementHidden}>
          {isAudio ? (
            element.hidden ? (
              <Volume2 className="h-4 w-4 mr-2" />
            ) : (
              <VolumeX className="h-4 w-4 mr-2" />
            )
          ) : element.hidden ? (
            <Eye className="h-4 w-4 mr-2" />
          ) : (
            <EyeOff className="h-4 w-4 mr-2" />
          )}
          <span>
            {isAudio
              ? element.hidden
                ? "Unmute"
                : "Mute"
              : element.hidden
                ? "Show"
                : "Hide"}{" "}
            {element.type === "text" ? "text" : "clip"}
          </span>
        </ContextMenuItem>
        <ContextMenuItem onClick={handleElementDuplicateContext}>
          <Copy className="h-4 w-4 mr-2" />
          Duplicate {element.type === "text" ? "text" : "clip"}
        </ContextMenuItem>
        {element.type === "media" && (
          <ContextMenuItem onClick={handleReplaceClip}>
            <RefreshCw className="h-4 w-4 mr-2" />
            Replace clip
          </ContextMenuItem>
        )}
        <ContextMenuSeparator />
        <ContextMenuItem
          onClick={handleElementDeleteContext}
          className="text-destructive focus:text-destructive"
        >
          <Trash2 className="h-4 w-4 mr-2" />
          Delete {element.type === "text" ? "text" : "clip"}
        </ContextMenuItem>
      </ContextMenuContent>
    </ContextMenu>
  );
}<|MERGE_RESOLUTION|>--- conflicted
+++ resolved
@@ -182,8 +182,10 @@
       );
     }
 
-<<<<<<< HEAD
-    if (mediaItem.type === "image") {
+    if (
+      mediaItem.type === "image" ||
+      (mediaItem.type === "video" && mediaItem.thumbnailUrl)
+    ) {
       // FIXED: Use actual media aspect ratio instead of forcing 16:9
       const trackHeight = getTrackHeight(track.type);
       const tileHeight = trackHeight - 8; // Account for padding
@@ -192,16 +194,22 @@
       const mediaAspectRatio = getMediaAspectRatio(mediaItem);
       const tileWidth = tileHeight * mediaAspectRatio;
 
+      const imageUrl =
+        mediaItem.type === "image" ? mediaItem.url : mediaItem.thumbnailUrl;
+      const isImage = mediaItem.type === "image";
+
       return (
         <div className="w-full h-full flex items-center justify-center">
-          <div className="bg-[#004D52] py-3 w-full h-full relative">
+          <div
+            className={`w-full h-full relative ${
+              isSelected ? "bg-primary" : "bg-[#004D52]"
+            } py-3`}
+          >
             {/* FIXED: Better thumbnail display with proper aspect ratio */}
             <div
-              className="absolute top-3 bottom-3 left-0 right-0"
+              className={`absolute top-[0.15rem] bottom-[0.15rem] left-0 right-0`}
               style={{
-                backgroundImage: mediaItem.url
-                  ? `url(${mediaItem.url})`
-                  : "none",
+                backgroundImage: imageUrl ? `url(${imageUrl})` : "none",
                 backgroundRepeat: "repeat-x",
                 backgroundSize: `${tileWidth}px ${tileHeight}px`,
                 backgroundPosition: "left center",
@@ -267,40 +275,7 @@
               elementHeight={trackHeight}
               zoomLevel={zoomLevel}
               className="py-1"
-=======
-    const TILE_ASPECT_RATIO = 16 / 9;
-
-    if (
-      mediaItem.type === "image" ||
-      (mediaItem.type === "video" && mediaItem.thumbnailUrl)
-    ) {
-      // Calculate tile size based on 16:9 aspect ratio
-      const trackHeight = getTrackHeight(track.type);
-      const tileHeight = trackHeight;
-      const tileWidth = tileHeight * TILE_ASPECT_RATIO;
-
-      const imageUrl =
-        mediaItem.type === "image" ? mediaItem.url : mediaItem.thumbnailUrl;
-      const isImage = mediaItem.type === "image";
-
-      return (
-        <div className="w-full h-full flex items-center justify-center">
-          <div
-            className={`w-full h-full relative ${
-              isSelected ? "bg-primary" : "bg-transparent"
-            }`}
-          >
-            <div
-              className={`absolute top-[0.15rem] bottom-[0.15rem] left-0 right-0`}
-              style={{
-                backgroundImage: imageUrl ? `url(${imageUrl})` : "none",
-                backgroundRepeat: "repeat-x",
-                backgroundSize: `${tileWidth}px ${tileHeight}px`,
-                backgroundPosition: "left center",
-                pointerEvents: "none",
-              }}
-              aria-label={`Tiled ${isImage ? "background" : "thumbnail"} of ${mediaItem.name}`}
->>>>>>> 68da487f
+
             />
           </div>
         );
