"use client";

import { motion } from "motion/react";
import Link from "next/link";
import { useEffect, useState } from "react";
import { RiDiscordFill, RiGithubLine, RiTwitterXLine } from "react-icons/ri";
import { getStars } from "@/lib/fetch-github-stars";
import Image from "next/image";

export function Footer() {
  const [star, setStar] = useState<string>();

  useEffect(() => {
    const fetchStars = async () => {
      try {
        const data = await getStars();
        setStar(data);
      } catch (err) {
        console.error("Failed to fetch GitHub stars", err);
      }
    };

    fetchStars();
  }, []);

  return (
    <motion.footer
      className="bg-background border-t"
      initial={{ opacity: 0 }}
      animate={{ opacity: 1 }}
      transition={{ delay: 0.8, duration: 0.8 }}
    >
<<<<<<< HEAD
      <div className="max-w-5xl mx-auto px-4 xl:px-0 py-8">
        <div className="grid grid-cols-1 sm:grid-cols-2 gap-12 mb-8">
=======
      <div className="max-w-5xl mx-auto px-8 py-10">
        <div className="grid grid-cols-1 md:grid-cols-2 gap-12 mb-8">
>>>>>>> baaf773b
          {/* Brand Section */}
          <div className="md:col-span-1 max-w-sm">
            <div className="flex justify-start items-center gap-2 mb-4">
              <Image src="/logo.svg" alt="OpenCut" width={24} height={24} />
              <span className="font-bold text-lg">OpenCut</span>
            </div>
            <p className="text-sm md:text-left text-muted-foreground mb-5">
              The open source video editor that gets the job done. Simple,
              powerful, and works on any platform.
            </p>
            <div className="flex justify-start gap-3">
              <Link
                href="https://github.com/OpenCut-app/OpenCut"
                className="text-muted-foreground hover:text-foreground transition-colors"
                target="_blank"
                rel="noopener noreferrer"
              >
                <RiGithubLine className="h-5 w-5" />
              </Link>
              <Link
                href="https://x.com/OpenCutApp"
                className="text-muted-foreground hover:text-foreground transition-colors"
                target="_blank"
                rel="noopener noreferrer"
              >
                <RiTwitterXLine className="h-5 w-5" />
              </Link>
              <Link
                href="https://discord.com/invite/Mu3acKZvCp"
                className="text-muted-foreground hover:text-foreground transition-colors"
                target="_blank"
                rel="noopener noreferrer"
              >
                <RiDiscordFill className="h-5 w-5" />
              </Link>
            </div>
          </div>
<<<<<<< HEAD
          <div className="flex gap-12  md:justify-end items-start py-2">
            <div>
              <h3 className="font-semibold text-foreground mb-4">Resources</h3>
              <ul className="space-y-2 text-sm">
                <li>
                  <Link
                    href="/roadmap"
                    className="text-muted-foreground hover:text-foreground transition-colors"
                  >
                    Roadmap
                  </Link>
                </li>
                <li>
                  <Link
                    href="/privacy"
                    className="text-muted-foreground hover:text-foreground transition-colors"
                  >
                    Privacy policy
                  </Link>
                </li>
                <li>
                  <Link
                    href="/terms"
                    className="text-muted-foreground hover:text-foreground transition-colors"
                  >
                    Terms of use
                  </Link>
                </li>
              </ul>
            </div>

            {/* Company Links */}
            <div>
              <h3 className="font-semibold text-foreground mb-4">Company</h3>
              <ul className="space-y-2 text-sm">
                <li>
                  <Link
                    href="/contributors"
                    className="text-muted-foreground hover:text-foreground transition-colors"
                  >
                    Contributors
=======

          <div className="flex gap-12 justify-start items-start py-2">
            <div>
              <h3 className="font-semibold text-foreground mb-4">Resources</h3>
              <ul className="space-y-2 text-sm">
                <li>
                  <Link
                    href="/roadmap"
                    className="text-muted-foreground hover:text-foreground transition-colors"
                  >
                    Roadmap
>>>>>>> baaf773b
                  </Link>
                </li>
                <li>
                  <Link
<<<<<<< HEAD
                    href="https://github.com/OpenCut-app/OpenCut/blob/main/README.md"
                    className="text-muted-foreground hover:text-foreground transition-colors"
                    target="_blank"
                    rel="noopener noreferrer"
                  >
                    About
=======
                    href="/privacy"
                    className="text-muted-foreground hover:text-foreground transition-colors"
                  >
                    Privacy policy
                  </Link>
                </li>
                <li>
                  <Link
                    href="/terms"
                    className="text-muted-foreground hover:text-foreground transition-colors"
                  >
                    Terms of use
>>>>>>> baaf773b
                  </Link>
                </li>
              </ul>
            </div>
<<<<<<< HEAD
          </div>
        </div>

=======

            {/* Company Links */}
            <div>
              <h3 className="font-semibold text-foreground mb-4">Company</h3>
              <ul className="space-y-2 text-sm">
                <li>
                  <Link
                    href="/contributors"
                    className="text-muted-foreground hover:text-foreground transition-colors"
                  >
                    Contributors
                  </Link>
                </li>
                <li>
                  <Link
                    href="https://github.com/OpenCut-app/OpenCut/blob/main/README.md"
                    className="text-muted-foreground hover:text-foreground transition-colors"
                    target="_blank"
                    rel="noopener noreferrer"
                  >
                    About
                  </Link>
                </li>
              </ul>
            </div>
          </div>
        </div>

>>>>>>> baaf773b
        {/* Bottom Section */}
        <div className="pt-2 flex flex-col md:flex-row justify-between items-start gap-4">
          <div className="flex items-center gap-4 text-sm text-muted-foreground">
            <span>© 2025 OpenCut, All Rights Reserved</span>
          </div>
        </div>
      </div>
    </motion.footer>
  );
}<|MERGE_RESOLUTION|>--- conflicted
+++ resolved
@@ -30,13 +30,8 @@
       animate={{ opacity: 1 }}
       transition={{ delay: 0.8, duration: 0.8 }}
     >
-<<<<<<< HEAD
       <div className="max-w-5xl mx-auto px-4 xl:px-0 py-8">
         <div className="grid grid-cols-1 sm:grid-cols-2 gap-12 mb-8">
-=======
-      <div className="max-w-5xl mx-auto px-8 py-10">
-        <div className="grid grid-cols-1 md:grid-cols-2 gap-12 mb-8">
->>>>>>> baaf773b
           {/* Brand Section */}
           <div className="md:col-span-1 max-w-sm">
             <div className="flex justify-start items-center gap-2 mb-4">
@@ -74,8 +69,8 @@
               </Link>
             </div>
           </div>
-<<<<<<< HEAD
-          <div className="flex gap-12  md:justify-end items-start py-2">
+
+          <div className="flex gap-12 justify-start items-start py-2">
             <div>
               <h3 className="font-semibold text-foreground mb-4">Resources</h3>
               <ul className="space-y-2 text-sm">
@@ -105,65 +100,6 @@
                 </li>
               </ul>
             </div>
-
-            {/* Company Links */}
-            <div>
-              <h3 className="font-semibold text-foreground mb-4">Company</h3>
-              <ul className="space-y-2 text-sm">
-                <li>
-                  <Link
-                    href="/contributors"
-                    className="text-muted-foreground hover:text-foreground transition-colors"
-                  >
-                    Contributors
-=======
-
-          <div className="flex gap-12 justify-start items-start py-2">
-            <div>
-              <h3 className="font-semibold text-foreground mb-4">Resources</h3>
-              <ul className="space-y-2 text-sm">
-                <li>
-                  <Link
-                    href="/roadmap"
-                    className="text-muted-foreground hover:text-foreground transition-colors"
-                  >
-                    Roadmap
->>>>>>> baaf773b
-                  </Link>
-                </li>
-                <li>
-                  <Link
-<<<<<<< HEAD
-                    href="https://github.com/OpenCut-app/OpenCut/blob/main/README.md"
-                    className="text-muted-foreground hover:text-foreground transition-colors"
-                    target="_blank"
-                    rel="noopener noreferrer"
-                  >
-                    About
-=======
-                    href="/privacy"
-                    className="text-muted-foreground hover:text-foreground transition-colors"
-                  >
-                    Privacy policy
-                  </Link>
-                </li>
-                <li>
-                  <Link
-                    href="/terms"
-                    className="text-muted-foreground hover:text-foreground transition-colors"
-                  >
-                    Terms of use
->>>>>>> baaf773b
-                  </Link>
-                </li>
-              </ul>
-            </div>
-<<<<<<< HEAD
-          </div>
-        </div>
-
-=======
-
             {/* Company Links */}
             <div>
               <h3 className="font-semibold text-foreground mb-4">Company</h3>
@@ -190,8 +126,6 @@
             </div>
           </div>
         </div>
-
->>>>>>> baaf773b
         {/* Bottom Section */}
         <div className="pt-2 flex flex-col md:flex-row justify-between items-start gap-4">
           <div className="flex items-center gap-4 text-sm text-muted-foreground">
