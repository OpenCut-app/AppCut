--- conflicted
+++ resolved
@@ -69,12 +69,7 @@
               </Link>
             </div>
           </div>
-
-<<<<<<< HEAD
           <div className="flex gap-12  md:justify-end items-start py-2">
-=======
-          <div className="flex gap-12 justify-start items-start py-2">
->>>>>>> d040ca53
             <div>
               <h3 className="font-semibold text-foreground mb-4">Resources</h3>
               <ul className="space-y-2 text-sm">
