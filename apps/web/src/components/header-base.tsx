--- conflicted
+++ resolved
@@ -1,96 +1,41 @@
-<<<<<<< HEAD
-"use client";
-
-import { cn } from "@/lib/utils";
-import { ReactNode } from "react";
-
-interface HeaderBaseProps {
-  leftContent?: ReactNode;
-  centerContent?: ReactNode;
-  rightContent?: ReactNode;
-  className?: string;
-  children?: ReactNode;
-}
-
-export function HeaderBase({
-  leftContent,
-  centerContent,
-  rightContent,
-  className,
-  children,
-}: HeaderBaseProps) {
-  if (children) {
-    return (
-      <header className={cn("px-6 h-16 flex items-center", className)}>
-        {children}
-      </header>
-    );
-  }
-
-  return (
-    <header
-      className={cn(
-        "px-6 h-16 flex justify-center items-center relative",
-        className
-      )}
-    >
-      {/* Left Content */}
-      <div className="flex items-center flex-shrink-0 z-10">{leftContent}</div>
-
-      {/* Center Content - Absolutely positioned to center */}
-      {centerContent && (
-        <div className="absolute left-1/2 top-1/2 -translate-x-1/2 -translate-y-1/2 flex items-center">
-          {centerContent}
-        </div>
-      )}
-
-      {/* Right Content */}
-      <div className="flex items-center justify-center ml-auto flex-shrink-0 z-10">
-        {rightContent}
-      </div>
-    </header>
-  );
-}
-=======
-"use client";
-
-import { cn } from "@/lib/utils";
-import { ReactNode } from "react";
-
-interface HeaderBaseProps {
-  leftContent?: ReactNode;
-  centerContent?: ReactNode;
-  rightContent?: ReactNode;
-  className?: string;
-  children?: ReactNode;
-}
-
-export function HeaderBase({
-  leftContent,
-  centerContent,
-  rightContent,
-  className,
-  children,
-}: HeaderBaseProps) {
-  // If children is provided, render it directly without the grid layout
-  if (children) {
-    return (
-      <header className={cn("px-6 h-16 flex items-center", className)}>
-        {children}
-      </header>
-    );
-  }
-
-  return (
-    <header
-      className={cn("px-6 h-14 flex justify-between items-center", className)}
-    >
-      {leftContent && <div className="flex items-center">{leftContent}</div>}
-      {centerContent && (
-        <div className="flex items-center">{centerContent}</div>
-      )}
-      {rightContent && <div className="flex items-center">{rightContent}</div>}
-    </header>
-  );
-}
->>>>>>> 14475dc9
+"use client";
+
+import { cn } from "@/lib/utils";
+import { ReactNode } from "react";
+
+interface HeaderBaseProps {
+  leftContent?: ReactNode;
+  centerContent?: ReactNode;
+  rightContent?: ReactNode;
+  className?: string;
+  children?: ReactNode;
+}
+
+export function HeaderBase({
+  leftContent,
+  centerContent,
+  rightContent,
+  className,
+  children,
+}: HeaderBaseProps) {
+  // If children is provided, render it directly without the grid layout
+  if (children) {
+    return (
+      <header className={cn("px-6 h-16 flex items-center", className)}>
+        {children}
+      </header>
+    );
+  }
+
+  return (
+    <header
+      className={cn("px-6 h-14 flex justify-between items-center", className)}
+    >
+      {leftContent && <div className="flex items-center">{leftContent}</div>}
+      {centerContent && (
+        <div className="flex items-center">{centerContent}</div>
+      )}
+      {rightContent && <div className="flex items-center">{rightContent}</div>}
+    </header>
+  );
+}