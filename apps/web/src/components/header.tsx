--- conflicted
+++ resolved
@@ -1,228 +1,49 @@
-<<<<<<< HEAD
-"use client";
-
-import Link from "next/link";
-import { Button } from "./ui/button";
-import {
-  RiGithubLine,
-  RiStarSLine,
-  RiArrowRightFill,
-  RiMenu4Fill,
-  RiArrowRightLine,
-  RiMenuFold4Fill,
-} from "react-icons/ri";
-import { HeaderBase } from "./header-base";
-import Image from "next/image";
-import { useState } from "react";
-import { useGitHubStars } from "@/hooks/useGhStars";
-import { FALLBACK_STARS } from "@/constants/gh-stars";
-
-interface HeaderProps {
-  initialStars?: string;
-}
-
-export function Header({ initialStars }: HeaderProps) {
-  const { stars, isLoading } = useGitHubStars(initialStars);
-  const [isMobileMenuOpen, setIsMobileMenuOpen] = useState(false);
-
-  const leftContent = (
-    <Link href="/" className="flex items-center gap-3 group">
-      <div className="relative">
-        <Image
-          src="/logo.svg"
-          alt="OpenCut Logo"
-          width={32}
-          height={32}
-          className="transition-transform duration-200 group-hover:scale-110"
-        />
-        <div className="absolute rounded-full opacity-0 group-hover:opacity-20 transition-opacity duration-200 blur-sm"></div>
-      </div>
-      <span className="text-xl font-semibold hidden md:block">OpenCut</span>
-    </Link>
-  );
-
-  const centerContent = null;
-
-  const rightContent = (
-    <div className="flex items-center gap-6">
-      {/* Navigation Links */}
-      <div className="hidden md:flex items-center gap-6">
-        <Link href="/blog">
-          <span className="text-sm font-medium text-gray-700 dark:text-gray-300 hover:text-gray-900 dark:hover:text-white transition-colors cursor-pointer">
-            Blog
-          </span>
-        </Link>
-        <Link href="/contributors">
-          <span className="text-sm font-medium text-gray-700 dark:text-gray-300 hover:text-gray-900 dark:hover:text-white transition-colors cursor-pointer">
-            Contributors
-          </span>
-        </Link>
-      </div>
-      <div className="hidden md:flex items-center  gap-4">
-        <Link
-          href="https://github.com/OpenCut-app/OpenCut"
-          target="_blank"
-          rel="noopener noreferrer"
-          className="hidden sm:flex"
-        >
-          <div className="flex items-center gap-1 py-1.5 group text-sm font-medium rounded-full px-4 hover:bg-gray-50 dark:hover:bg-gray-800 transition-all duration-200">
-            <RiGithubLine className="h-5 w-5 text-gray-700 dark:text-gray-300 group-hover:text-gray-900 dark:group-hover:text-white transition-colors" />
-            <div className="flex items-center gap-1">
-              <RiStarSLine className="h-4 w-4 fill-amber-500 text-amber-500" />
-              <span className="text-sm font-semibold text-gray-700 dark:text-gray-200 min-w-[2rem]">
-                {isLoading ? (
-                  <div className="w-8 h-4 bg-gray-200 dark:bg-gray-600 rounded animate-pulse"></div>
-                ) : (
-                  `${isLoading ? FALLBACK_STARS : stars}+`
-                )}
-              </span>
-            </div>
-          </div>
-        </Link>
-      </div>
-
-      {/* Desktop Projects Button */}
-      <div className="hidden md:flex items-center">
-        <Link href="/projects">
-          <Button
-            size="sm"
-            className="text-sm font-medium border-0 rounded-sm px-4 shadow-lg hover:shadow-xl transition-all duration-200 hover:scale-105 group"
-          >
-            Projects
-            <RiArrowRightFill className="h-4 w-4 ml-1 group-hover:translate-x-0.5 transition-transform" />
-          </Button>
-        </Link>
-      </div>
-
-      {/* Mobile Menu Button */}
-
-      <div className="flex md:hidden items-center justify-center">
-        <Link
-          href="https://github.com/OpenCut-app/OpenCut"
-          target="_blank"
-          rel="noopener noreferrer"
-          onClick={() => setIsMobileMenuOpen(false)}
-        >
-          <span className="flex items-center gap-1 justify-center w-full px-3 text-sm font-medium text-gray-700 dark:text-gray-300 hover:text-gray-900 dark:hover:text-white hover:bg-gray-50 dark:hover:bg-gray-800 rounded-lg transition-all cursor-pointer mb-2">
-            <RiGithubLine className="h-5 w-5" />
-            <RiStarSLine className="h-4 w-4 fill-amber-500 text-amber-500" />
-            <span className="text-sm font-semibold text-gray-700 dark:text-gray-200 min-w-[2rem]">
-              {stars}+
-            </span>
-          </span>
-        </Link>
-        <Button
-          variant="default"
-          size="sm"
-          className="md:hidden p-2 rounded-full"
-          onClick={() => setIsMobileMenuOpen(!isMobileMenuOpen)}
-          aria-label="Toggle mobile menu"
-        >
-          {isMobileMenuOpen ? (
-            <RiMenuFold4Fill className="h-5 w-5" />
-          ) : (
-            <RiMenu4Fill className="h-5 w-5" />
-          )}
-        </Button>
-      </div>
-    </div>
-  );
-
-  return (
-    <>
-      <div className="mx-4 md:mx-0 relative">
-        <HeaderBase
-          className="bg-accent rounded-2xl max-w-5xl mx-auto mt-4 pl-6 pr-4 shadow-lg hover:shadow-xl transition-all duration-300"
-          leftContent={leftContent}
-          centerContent={centerContent}
-          rightContent={rightContent}
-        />
-
-        {/* Mobile Menu Overlay */}
-        {isMobileMenuOpen && (
-          <div className="absolute top-full left-4 right-4 mt-2 md:hidden z-50">
-            <div className="bg-accent border border-gray-200/50 dark:border-gray-700/50 rounded-2xl p-4 shadow-xl">
-              <nav className="flex flex-col gap-3">
-                <Link href="/blog" onClick={() => setIsMobileMenuOpen(false)}>
-                  <span className="block w-full text-left py-2 px-3 text-sm font-medium text-gray-700 dark:text-gray-300 hover:text-gray-900 dark:hover:text-white hover:bg-gray-50 dark:hover:bg-gray-800 rounded-lg transition-all cursor-pointer">
-                    Blog
-                  </span>
-                </Link>
-                <Link
-                  href="/contributors"
-                  onClick={() => setIsMobileMenuOpen(false)}
-                >
-                  <span className="block w-full text-left py-2 px-3 text-sm font-medium text-gray-700 dark:text-gray-300 hover:text-gray-900 dark:hover:text-white hover:bg-gray-50 dark:hover:bg-gray-800 rounded-lg transition-all cursor-pointer">
-                    Contributors
-                  </span>
-                </Link>
-                <div className="border-t border-gray-200 dark:border-gray-700 pt-3 mt-3">
-                  <Link
-                    href="/projects"
-                    onClick={() => setIsMobileMenuOpen(false)}
-                  >
-                    <Button className="w-full rounded-sm">
-                      Projects
-                      <RiArrowRightLine className="h-4 w-4 ml-2" />
-                    </Button>
-                  </Link>
-                </div>
-              </nav>
-            </div>
-          </div>
-        )}
-      </div>
-    </>
-  );
-}
-=======
-"use client";
-
-import Link from "next/link";
-import { Button } from "./ui/button";
-import { ArrowRight } from "lucide-react";
-import { HeaderBase } from "./header-base";
-import Image from "next/image";
-
-export function Header() {
-  const leftContent = (
-    <Link href="/" className="flex items-center gap-3">
-      <Image src="/logo.svg" alt="OpenCut Logo" width={32} height={32} />
-      <span className="text-xl font-medium hidden md:block">OpenCut</span>
-    </Link>
-  );
-
-  const rightContent = (
-    <nav className="flex items-center gap-1">
-      <div className="flex items-center gap-4">
-        <Link href="/blog">
-          <Button variant="text" className="text-sm p-0">
-            Blog
-          </Button>
-        </Link>
-        <Link href="/contributors">
-          <Button variant="text" className="text-sm p-0">
-            Contributors
-          </Button>
-        </Link>
-      </div>
-      <Link href="/projects">
-        <Button size="sm" className="text-sm ml-4">
-          Projects
-          <ArrowRight className="h-4 w-4" />
-        </Button>
-      </Link>
-    </nav>
-  );
-
-  return (
-    <div className="mx-4 md:mx-0">
-      <HeaderBase
-        className="bg-accent border rounded-2xl max-w-3xl mx-auto mt-4 pl-4 pr-[14px]"
-        leftContent={leftContent}
-        rightContent={rightContent}
-      />
-    </div>
-  );
-}
->>>>>>> 14475dc9
+"use client";
+
+import Link from "next/link";
+import { Button } from "./ui/button";
+import { ArrowRight } from "lucide-react";
+import { HeaderBase } from "./header-base";
+import Image from "next/image";
+
+export function Header() {
+  const leftContent = (
+    <Link href="/" className="flex items-center gap-3">
+      <Image src="/logo.svg" alt="OpenCut Logo" width={32} height={32} />
+      <span className="text-xl font-medium hidden md:block">OpenCut</span>
+    </Link>
+  );
+
+  const rightContent = (
+    <nav className="flex items-center gap-1">
+      <div className="flex items-center gap-4">
+        <Link href="/blog">
+          <Button variant="text" className="text-sm p-0">
+            Blog
+          </Button>
+        </Link>
+        <Link href="/contributors">
+          <Button variant="text" className="text-sm p-0">
+            Contributors
+          </Button>
+        </Link>
+      </div>
+      <Link href="/projects">
+        <Button size="sm" className="text-sm ml-4">
+          Projects
+          <ArrowRight className="h-4 w-4" />
+        </Button>
+      </Link>
+    </nav>
+  );
+
+  return (
+    <div className="mx-4 md:mx-0">
+      <HeaderBase
+        className="bg-accent border rounded-2xl max-w-3xl mx-auto mt-4 pl-4 pr-[14px]"
+        leftContent={leftContent}
+        rightContent={rightContent}
+      />
+    </div>
+  );
+}