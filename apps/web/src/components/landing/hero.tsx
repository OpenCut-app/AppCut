--- conflicted
+++ resolved
@@ -14,42 +14,35 @@
 import { isValidEmail } from "@/lib/utils";
 
 export function Hero() {
-<<<<<<< HEAD
   const [email, setEmail] = useState("");
   const [isSubmitting, setIsSubmitting] = useState(false);
   const [shake, setShake] = useState(false);
   const [csrfToken, setCsrfToken] = useState<string | null>(null);
-=======
-	const [email, setEmail] = useState("");
-	const [isSubmitting, setIsSubmitting] = useState(false);
-	const [csrfToken, setCsrfToken] = useState<string | null>(null);
->>>>>>> 71299908
-
-	useEffect(() => {
-		let isMounted = true;
-		fetch("/api/waitlist/token", {
-			credentials: "include",
-		})
-			.then((res) => res.json())
-			.then((data) => {
-				if (isMounted && data.token) {
-					setCsrfToken(data.token);
-				}
-			})
-			.catch((err) => {
-				console.error("Failed to fetch CSRF token:", err);
-				if (isMounted) {
-					toast.error("Security initialization failed", {
-						description: "Please refresh the page to continue.",
-					});
-				}
-			});
-	}, []);
-
-	const handleSubmit = async (e: React.FormEvent) => {
-		e.preventDefault();
-
-<<<<<<< HEAD
+
+  useEffect(() => {
+    let isMounted = true;
+    fetch("/api/waitlist/token", {
+      credentials: "include",
+    })
+      .then((res) => res.json())
+      .then((data) => {
+        if (isMounted && data.token) {
+          setCsrfToken(data.token);
+        }
+      })
+      .catch((err) => {
+        console.error("Failed to fetch CSRF token:", err);
+        if (isMounted) {
+          toast.error("Security initialization failed", {
+            description: "Please refresh the page to continue.",
+          });
+        }
+      });
+  }, []);
+
+  const handleSubmit = async (e: React.FormEvent) => {
+    e.preventDefault();
+
     if (!isValidEmail(email.trim())) {
       toast.error("Email required", {
         description: "Please enter a valid email",
@@ -57,115 +50,106 @@
       setShake(true); // fire the animation
       return; // don’t go further
     }
-=======
-		if (!email.trim()) {
-			toast.error("Email required", {
-				description: "Please enter your email address.",
-			});
-			return;
-		}
->>>>>>> 71299908
-
-		if (!csrfToken) {
-			toast.error("Security error", {
-				description: "Please refresh the page and try again.",
-			});
-			return;
-		}
-
-		setIsSubmitting(true);
-
-		try {
-			const response = await fetch("/api/waitlist", {
-				method: "POST",
-				headers: {
-					"Content-Type": "application/json",
-					"X-CSRF-Token": csrfToken,
-				},
-				credentials: "include",
-				body: JSON.stringify({ email: email.trim() }),
-			});
-
-			const data = (await response.json()) as { error: string };
-
-			if (response.ok) {
-				toast.success("Welcome to the waitlist! 🎉", {
-					description: "You'll be notified when we launch.",
-				});
-				setEmail("");
-
-				fetch("/api/waitlist/token", { credentials: "include" })
-					.then((res) => res.json())
-					.then((data) => {
-						if (data.token) setCsrfToken(data.token);
-					})
-					.catch((err) => {
-						console.error("Failed to refresh CSRF token:", err);
-					});
-			} else {
-				toast.error("Oops!", {
-					description:
-						(data as { error: string }).error ||
-						"Something went wrong. Please try again.",
-				});
-			}
-		} catch (error) {
-			toast.error("Network error", {
-				description: "Please check your connection and try again.",
-			});
-		} finally {
-			setIsSubmitting(false);
-		}
-	};
-
-	return (
-		<div className="min-h-[calc(100vh-4.5rem)] supports-[height:100dvh]:min-h-[calc(100dvh-4.5rem)] flex flex-col justify-between items-center text-center px-4">
-			<Image
-				className="absolute top-0 left-0 -z-50 size-full object-cover"
-				src="/landing-page-bg.png"
-				height={1903.5}
-				width={1269}
-				alt="landing-page.bg"
-			/>
-			<motion.div
-				initial={{ opacity: 0 }}
-				animate={{ opacity: 1 }}
-				transition={{ duration: 1 }}
-				className="max-w-3xl mx-auto w-full flex-1 flex flex-col justify-center"
-			>
-				<motion.div
-					initial={{ opacity: 0, y: 20 }}
-					animate={{ opacity: 1, y: 0 }}
-					transition={{ delay: 0.6, duration: 0.8 }}
-					className="mb-8 flex justify-center"
-				>
-					<SponsorButton
-						href="https://vercel.com/?utm_source=opencut"
-						logo={VercelIcon}
-						companyName="Vercel"
-					/>
-				</motion.div>
-				<motion.div
-					initial={{ opacity: 0, y: 20 }}
-					animate={{ opacity: 1, y: 0 }}
-					transition={{ delay: 0.2, duration: 0.8 }}
-					className="inline-block font-bold tracking-tighter text-4xl md:text-[4rem]"
-				>
-					<h1>The Open Source</h1>
-					<Handlebars>Video Editor</Handlebars>
-				</motion.div>
-
-				<motion.p
-					className="mt-10 text-base sm:text-xl text-muted-foreground font-light tracking-wide max-w-xl mx-auto"
-					initial={{ opacity: 0 }}
-					animate={{ opacity: 1 }}
-					transition={{ delay: 0.4, duration: 0.8 }}
-				>
-					A simple but powerful video editor that gets the job done. Works on
-					any platform.
-				</motion.p>
-
-<<<<<<< HEAD
+
+    if (!csrfToken) {
+      toast.error("Security error", {
+        description: "Please refresh the page and try again.",
+      });
+      return;
+    }
+
+    setIsSubmitting(true);
+
+    try {
+      const response = await fetch("/api/waitlist", {
+        method: "POST",
+        headers: {
+          "Content-Type": "application/json",
+          "X-CSRF-Token": csrfToken,
+        },
+        credentials: "include",
+        body: JSON.stringify({ email: email.trim() }),
+      });
+
+      const data = (await response.json()) as { error: string };
+
+      if (response.ok) {
+        toast.success("Welcome to the waitlist! 🎉", {
+          description: "You'll be notified when we launch.",
+        });
+        setEmail("");
+
+        fetch("/api/waitlist/token", { credentials: "include" })
+          .then((res) => res.json())
+          .then((data) => {
+            if (data.token) setCsrfToken(data.token);
+          })
+          .catch((err) => {
+            console.error("Failed to refresh CSRF token:", err);
+          });
+      } else {
+        toast.error("Oops!", {
+          description:
+            (data as { error: string }).error ||
+            "Something went wrong. Please try again.",
+        });
+      }
+    } catch (error) {
+      toast.error("Network error", {
+        description: "Please check your connection and try again.",
+      });
+    } finally {
+      setIsSubmitting(false);
+    }
+  };
+
+  return (
+    <div className="min-h-[calc(100vh-4.5rem)] supports-[height:100dvh]:min-h-[calc(100dvh-4.5rem)] flex flex-col justify-between items-center text-center px-4">
+      <Image
+        className="absolute top-0 left-0 -z-50 size-full object-cover"
+        src="/landing-page-bg.png"
+        height={1903.5}
+        width={1269}
+        alt="landing-page.bg"
+      />
+      <motion.div
+        initial={{ opacity: 0 }}
+        animate={{ opacity: 1 }}
+        transition={{ duration: 1 }}
+        className="max-w-3xl mx-auto w-full flex-1 flex flex-col justify-center"
+      >
+        <motion.div
+          initial={{ opacity: 0, y: 20 }}
+          animate={{ opacity: 1, y: 0 }}
+          transition={{ delay: 0.6, duration: 0.8 }}
+          className="mb-8 flex justify-center"
+        >
+          <SponsorButton
+            href="https://vercel.com/?utm_source=opencut"
+            logo={VercelIcon}
+            companyName="Vercel"
+          />
+        </motion.div>
+        <motion.div
+          initial={{ opacity: 0, y: 20 }}
+          animate={{ opacity: 1, y: 0 }}
+          transition={{ delay: 0.2, duration: 0.8 }}
+          className="inline-block font-bold tracking-tighter text-4xl md:text-[4rem]"
+        >
+          <h1>The Open Source</h1>
+          <Handlebars>Video Editor</Handlebars>
+        </motion.div>
+
+        <motion.p
+          className="mt-10 text-base sm:text-xl text-muted-foreground font-light tracking-wide max-w-xl mx-auto"
+          initial={{ opacity: 0 }}
+          animate={{ opacity: 1 }}
+          transition={{ delay: 0.4, duration: 0.8 }}
+        >
+          A simple but powerful video editor that gets the job done. Works on
+          any platform.
+        </motion.p>
+
         <motion.div
           className="mt-12 flex gap-8 justify-center"
           initial={{ opacity: 0 }}
@@ -210,64 +194,16 @@
             </Button>
           </form>
         </motion.div>
-          <motion.div
-            initial={{ opacity: 0, y: 10 }}
-            animate={{ opacity: 1, y: 0 }}
-            transition={{ delay: 0.8, duration: 0.6 }}
-            className="mt-8 inline-flex items-center gap-2 text-sm text-muted-foreground justify-center"
-          >
-            <div className="w-2 h-2 bg-green-500 rounded-full animate-pulse" />
-            <span>50k+ people already joined</span>
-          </motion.div>
+        <motion.div
+          initial={{ opacity: 0, y: 10 }}
+          animate={{ opacity: 1, y: 0 }}
+          transition={{ delay: 0.8, duration: 0.6 }}
+          className="mt-8 inline-flex items-center gap-2 text-sm text-muted-foreground justify-center"
+        >
+          <div className="w-2 h-2 bg-green-500 rounded-full animate-pulse" />
+          <span>50k+ people already joined</span>
+        </motion.div>
       </motion.div>
     </div>
   );
-=======
-				<motion.div
-					className="mt-12 flex gap-8 justify-center"
-					initial={{ opacity: 0 }}
-					animate={{ opacity: 1 }}
-					transition={{ delay: 0.6, duration: 0.8 }}
-				>
-					<form
-						onSubmit={handleSubmit}
-						className="flex gap-3 w-full max-w-lg flex-col sm:flex-row"
-					>
-						<div className="relative w-full">
-							<Input
-								type="email"
-								placeholder="Enter your email"
-								className="h-11 text-base flex-1"
-								value={email}
-								onChange={(e) => setEmail(e.target.value)}
-								disabled={isSubmitting || !csrfToken}
-								required
-							/>
-						</div>
-						<Button
-							type="submit"
-							size="lg"
-							className="px-6 h-11 text-base !bg-foreground"
-							disabled={isSubmitting || !csrfToken}
-						>
-							<span className="relative z-10">
-								{isSubmitting ? "Joining..." : "Join waitlist"}
-							</span>
-							<ArrowRight className="relative z-10 ml-0.5 h-4 w-4 inline-block" />
-						</Button>
-					</form>
-				</motion.div>
-				<motion.div
-					initial={{ opacity: 0, y: 10 }}
-					animate={{ opacity: 1, y: 0 }}
-					transition={{ delay: 0.8, duration: 0.6 }}
-					className="mt-8 inline-flex items-center gap-2 text-sm text-muted-foreground justify-center"
-				>
-					<div className="w-2 h-2 bg-green-500 rounded-full animate-pulse" />
-					<span>50k+ people already joined</span>
-				</motion.div>
-			</motion.div>
-		</div>
-	);
->>>>>>> 71299908
 }