"use client";

import { motion } from "motion/react";
import { Button } from "@/components/ui/button";
import { Input } from "@/components/ui/input";
import { SponsorButton } from "../ui/sponsor-button";
import { VercelIcon } from "../icons";
import { ArrowRight } from "lucide-react";
import { useState, useEffect } from "react";
import { toast } from "sonner";

import Image from "next/image";
import { Handlebars } from "@/components/landing/handlebars";
import { isValidEmail } from "@/lib/utils";

export function Hero() {
  const [email, setEmail] = useState("");
  const [isSubmitting, setIsSubmitting] = useState(false);
<<<<<<< HEAD
  const [shake, setShake] = useState(false);
=======
>>>>>>> baaf773b
  const [csrfToken, setCsrfToken] = useState<string | null>(null);

  useEffect(() => {
    let isMounted = true;
    fetch("/api/waitlist/token", {
      credentials: "include",
    })
      .then((res) => res.json())
      .then((data) => {
        if (isMounted && data.token) {
          setCsrfToken(data.token);
        }
      })
      .catch((err) => {
        console.error("Failed to fetch CSRF token:", err);
        if (isMounted) {
          toast.error("Security initialization failed", {
            description: "Please refresh the page to continue.",
          });
        }
      });
  }, []);

  const handleSubmit = async (e: React.FormEvent) => {
    e.preventDefault();

<<<<<<< HEAD
    if (!isValidEmail(email.trim())) {
      toast.error("Email required", {
        description: "Please enter a valid email",
      });
      setShake(true); // fire the animation
      return; // don’t go further
=======
    if (!email.trim()) {
      toast.error("Email required", {
        description: "Please enter your email address.",
      });
      return;
>>>>>>> baaf773b
    }

    if (!csrfToken) {
      toast.error("Security error", {
        description: "Please refresh the page and try again.",
      });
      return;
    }

    setIsSubmitting(true);

    try {
      const response = await fetch("/api/waitlist", {
        method: "POST",
        headers: {
          "Content-Type": "application/json",
          "X-CSRF-Token": csrfToken,
        },
        credentials: "include",
        body: JSON.stringify({ email: email.trim() }),
      });

      const data = (await response.json()) as { error: string };

      if (response.ok) {
        toast.success("Welcome to the waitlist! 🎉", {
          description: "You'll be notified when we launch.",
        });
        setEmail("");

        fetch("/api/waitlist/token", { credentials: "include" })
          .then((res) => res.json())
          .then((data) => {
            if (data.token) setCsrfToken(data.token);
          })
          .catch((err) => {
            console.error("Failed to refresh CSRF token:", err);
          });
      } else {
        toast.error("Oops!", {
          description:
            (data as { error: string }).error ||
            "Something went wrong. Please try again.",
        });
      }
    } catch (error) {
      toast.error("Network error", {
        description: "Please check your connection and try again.",
      });
    } finally {
      setIsSubmitting(false);
    }
  };

  return (
<<<<<<< HEAD
    <div className="min-h-[calc(100vh-4.5rem)] supports-[height:100dvh]:min-h-[calc(100dvh-4.5rem)] flex flex-col justify-between items-center text-center px-4 pt-8 sm:pt-20">
=======
    <div className="min-h-[calc(100vh-4.5rem)] supports-[height:100dvh]:min-h-[calc(100dvh-4.5rem)] flex flex-col justify-between items-center text-center px-4">
>>>>>>> baaf773b
      <Image
        className="absolute top-0 left-0 -z-50 size-full object-cover"
        src="/landing-page-bg.png"
        height={1903.5}
        width={1269}
        alt="landing-page.bg"
      />
      <motion.div
        initial={{ opacity: 0 }}
        animate={{ opacity: 1 }}
        transition={{ duration: 1 }}
        className="max-w-3xl mx-auto w-full flex-1 flex flex-col justify-center"
      >
        <motion.div
          initial={{ opacity: 0, y: 20 }}
          animate={{ opacity: 1, y: 0 }}
          transition={{ delay: 0.6, duration: 0.8 }}
          className="mb-8 flex justify-center"
        >
<<<<<<< HEAD
          <SponsorButton
=======
          <SponsorButton 
>>>>>>> baaf773b
            href="https://vercel.com/?utm_source=opencut"
            logo={VercelIcon}
            companyName="Vercel"
          />
        </motion.div>
        <motion.div
          initial={{ opacity: 0, y: 20 }}
          animate={{ opacity: 1, y: 0 }}
          transition={{ delay: 0.2, duration: 0.8 }}
          className="inline-block font-bold tracking-tighter text-4xl md:text-[4rem]"
        >
          <h1>The Open Source</h1>
          <Handlebars>Video Editor</Handlebars>
        </motion.div>

        <motion.p
          className="mt-10 text-base sm:text-xl text-muted-foreground font-light tracking-wide max-w-xl mx-auto"
          initial={{ opacity: 0 }}
          animate={{ opacity: 1 }}
          transition={{ delay: 0.4, duration: 0.8 }}
        >
          A simple but powerful video editor that gets the job done. Works on
          any platform.
        </motion.p>

        <motion.div
          className="mt-12 flex gap-8 justify-center"
          initial={{ opacity: 0 }}
          animate={{ opacity: 1 }}
          transition={{ delay: 0.6, duration: 0.8 }}
        >
          <form
            onSubmit={handleSubmit}
            className="flex gap-3 w-full max-w-lg flex-col sm:flex-row"
<<<<<<< HEAD
            noValidate
          >
            <motion.div
              animate={
                shake
                  ? { x: [0, -8, 8, -8, 8, 0] } // key‑frame wiggle
                  : { x: 0 }
              }
              transition={{ duration: 0.45, ease: "easeInOut" }}
              onAnimationComplete={() => setShake(false)} // stop shaking once a cycle is done
              className="relative w-full"
            >
=======
          >
            <div className="relative w-full">
>>>>>>> baaf773b
              <Input
                type="email"
                placeholder="Enter your email"
                className="h-11 text-base flex-1"
                value={email}
                onChange={(e) => setEmail(e.target.value)}
                disabled={isSubmitting || !csrfToken}
                required
              />
<<<<<<< HEAD
            </motion.div>
=======
            </div>
>>>>>>> baaf773b
            <Button
              type="submit"
              size="lg"
              className="px-6 h-11 text-base !bg-foreground"
              disabled={isSubmitting || !csrfToken}
            >
              <span className="relative z-10">
                {isSubmitting ? "Joining..." : "Join waitlist"}
              </span>
              <ArrowRight className="relative z-10 ml-0.5 h-4 w-4 inline-block" />
            </Button>
          </form>
        </motion.div>
<<<<<<< HEAD
        <motion.div
          initial={{ opacity: 0, y: 10 }}
          animate={{ opacity: 1, y: 0 }}
          transition={{ delay: 0.8, duration: 0.6 }}
          className="mt-8 inline-flex items-center gap-2 text-sm text-muted-foreground justify-center"
        >
          <div className="w-2 h-2 bg-green-500 rounded-full animate-pulse" />
          <span>50k+ people already joined</span>
        </motion.div>
=======
          <motion.div
            initial={{ opacity: 0, y: 10 }}
            animate={{ opacity: 1, y: 0 }}
            transition={{ delay: 0.8, duration: 0.6 }}
            className="mt-8 inline-flex items-center gap-2 text-sm text-muted-foreground justify-center"
          >
            <div className="w-2 h-2 bg-green-500 rounded-full animate-pulse" />
            <span>50k+ people already joined</span>
          </motion.div>
>>>>>>> baaf773b
      </motion.div>
    </div>
  );
}<|MERGE_RESOLUTION|>--- conflicted
+++ resolved
@@ -16,10 +16,8 @@
 export function Hero() {
   const [email, setEmail] = useState("");
   const [isSubmitting, setIsSubmitting] = useState(false);
-<<<<<<< HEAD
   const [shake, setShake] = useState(false);
-=======
->>>>>>> baaf773b
+
   const [csrfToken, setCsrfToken] = useState<string | null>(null);
 
   useEffect(() => {
@@ -46,20 +44,13 @@
   const handleSubmit = async (e: React.FormEvent) => {
     e.preventDefault();
 
-<<<<<<< HEAD
     if (!isValidEmail(email.trim())) {
       toast.error("Email required", {
         description: "Please enter a valid email",
       });
-      setShake(true); // fire the animation
-      return; // don’t go further
-=======
-    if (!email.trim()) {
-      toast.error("Email required", {
-        description: "Please enter your email address.",
-      });
+      setShake(true);
       return;
->>>>>>> baaf773b
+
     }
 
     if (!csrfToken) {
@@ -115,11 +106,7 @@
   };
 
   return (
-<<<<<<< HEAD
     <div className="min-h-[calc(100vh-4.5rem)] supports-[height:100dvh]:min-h-[calc(100dvh-4.5rem)] flex flex-col justify-between items-center text-center px-4 pt-8 sm:pt-20">
-=======
-    <div className="min-h-[calc(100vh-4.5rem)] supports-[height:100dvh]:min-h-[calc(100dvh-4.5rem)] flex flex-col justify-between items-center text-center px-4">
->>>>>>> baaf773b
       <Image
         className="absolute top-0 left-0 -z-50 size-full object-cover"
         src="/landing-page-bg.png"
@@ -139,11 +126,7 @@
           transition={{ delay: 0.6, duration: 0.8 }}
           className="mb-8 flex justify-center"
         >
-<<<<<<< HEAD
-          <SponsorButton
-=======
           <SponsorButton 
->>>>>>> baaf773b
             href="https://vercel.com/?utm_source=opencut"
             logo={VercelIcon}
             companyName="Vercel"
@@ -178,7 +161,6 @@
           <form
             onSubmit={handleSubmit}
             className="flex gap-3 w-full max-w-lg flex-col sm:flex-row"
-<<<<<<< HEAD
             noValidate
           >
             <motion.div
@@ -191,10 +173,6 @@
               onAnimationComplete={() => setShake(false)} // stop shaking once a cycle is done
               className="relative w-full"
             >
-=======
-          >
-            <div className="relative w-full">
->>>>>>> baaf773b
               <Input
                 type="email"
                 placeholder="Enter your email"
@@ -204,11 +182,7 @@
                 disabled={isSubmitting || !csrfToken}
                 required
               />
-<<<<<<< HEAD
             </motion.div>
-=======
-            </div>
->>>>>>> baaf773b
             <Button
               type="submit"
               size="lg"
@@ -222,17 +196,6 @@
             </Button>
           </form>
         </motion.div>
-<<<<<<< HEAD
-        <motion.div
-          initial={{ opacity: 0, y: 10 }}
-          animate={{ opacity: 1, y: 0 }}
-          transition={{ delay: 0.8, duration: 0.6 }}
-          className="mt-8 inline-flex items-center gap-2 text-sm text-muted-foreground justify-center"
-        >
-          <div className="w-2 h-2 bg-green-500 rounded-full animate-pulse" />
-          <span>50k+ people already joined</span>
-        </motion.div>
-=======
           <motion.div
             initial={{ opacity: 0, y: 10 }}
             animate={{ opacity: 1, y: 0 }}
@@ -242,7 +205,6 @@
             <div className="w-2 h-2 bg-green-500 rounded-full animate-pulse" />
             <span>50k+ people already joined</span>
           </motion.div>
->>>>>>> baaf773b
       </motion.div>
     </div>
   );
