<<<<<<< HEAD
"use client";

import { useRef, useEffect } from "react";
import { usePlaybackStore } from "@/stores/playback-store";

interface AudioPlayerProps {
  src: string;
  className?: string;
  clipStartTime: number;
  trimStart: number;
  trimEnd: number;
  clipDuration: number;
  trackMuted?: boolean;
  volume: number;
}

export function AudioPlayer({
  src,
  className = "",
  clipStartTime,
  trimStart,
  trimEnd,
  clipDuration,
  trackMuted = false,
  volume
}: AudioPlayerProps) {
  const audioRef = useRef<HTMLAudioElement>(null);
  const { isPlaying, currentTime, speed, muted } = usePlaybackStore();

  // Calculate if we're within this clip's timeline range
  const clipEndTime = clipStartTime + (clipDuration - trimStart - trimEnd);
  const isInClipRange =
    currentTime >= clipStartTime && currentTime < clipEndTime;

  // Sync playback events
  useEffect(() => {
    const audio = audioRef.current;
    if (!audio || !isInClipRange) return;

    const handleSeekEvent = (e: CustomEvent) => {
      // Always update audio time, even if outside clip range
      const timelineTime = e.detail.time;
      const audioTime = Math.max(
        trimStart,
        Math.min(
          clipDuration - trimEnd,
          timelineTime - clipStartTime + trimStart
        )
      );
      audio.currentTime = audioTime;
    };

    const handleUpdateEvent = (e: CustomEvent) => {
      // Always update audio time, even if outside clip range
      const timelineTime = e.detail.time;
      const targetTime = Math.max(
        trimStart,
        Math.min(
          clipDuration - trimEnd,
          timelineTime - clipStartTime + trimStart
        )
      );

      if (Math.abs(audio.currentTime - targetTime) > 0.5) {
        audio.currentTime = targetTime;
      }
    };

    const handleSpeed = (e: CustomEvent) => {
      audio.playbackRate = e.detail.speed;
    };

    window.addEventListener("playback-seek", handleSeekEvent as EventListener);
    window.addEventListener(
      "playback-update",
      handleUpdateEvent as EventListener
    );
    window.addEventListener("playback-speed", handleSpeed as EventListener);

    return () => {
      window.removeEventListener(
        "playback-seek",
        handleSeekEvent as EventListener
      );
      window.removeEventListener(
        "playback-update",
        handleUpdateEvent as EventListener
      );
      window.removeEventListener(
        "playback-speed",
        handleSpeed as EventListener
      );
    };
  }, [clipStartTime, trimStart, trimEnd, clipDuration, isInClipRange]);

  // Sync playback state
  useEffect(() => {
    const audio = audioRef.current;
    if (!audio) return;

    if (isPlaying && isInClipRange && !trackMuted) {
      audio.play().catch(() => {});
    } else {
      audio.pause();
    }
  }, [isPlaying, isInClipRange, trackMuted]);

  // Sync volume and speed
  useEffect(() => {
    const audio = audioRef.current;
    if (!audio) return;

    audio.volume = volume;
    audio.muted = muted || trackMuted;
    audio.playbackRate = speed;
  }, [volume, speed, muted, trackMuted]);

  return (
    <audio
      ref={audioRef}
      src={src}
      className={className}
      preload="auto"
      controls={false}
      style={{ display: "none" }} // Audio elements don't need visual representation
      onContextMenu={(e) => e.preventDefault()}
    />
  );
}
=======
"use client";

import { useRef, useEffect } from "react";
import { usePlaybackStore } from "@/stores/playback-store";

interface AudioPlayerProps {
	src: string;
	className?: string;
	clipStartTime: number;
	trimStart: number;
	trimEnd: number;
	clipDuration: number;
	trackMuted?: boolean;
}

export function AudioPlayer({
	src,
	className = "",
	clipStartTime,
	trimStart,
	trimEnd,
	clipDuration,
	trackMuted = false,
}: AudioPlayerProps) {
	const audioRef = useRef<HTMLAudioElement>(null);
	const { isPlaying, currentTime, volume, speed, muted } = usePlaybackStore();

	// Calculate if we're within this clip's timeline range
	const clipEndTime = clipStartTime + (clipDuration - trimStart - trimEnd);
	const isInClipRange =
		currentTime >= clipStartTime && currentTime < clipEndTime;

	// Sync playback events
	useEffect(() => {
		const audio = audioRef.current;
		if (!audio || !isInClipRange) return;

		const handleSeekEvent = (e: CustomEvent) => {
			// Always update audio time, even if outside clip range
			const timelineTime = e.detail.time;
			const audioTime = Math.max(
				trimStart,
				Math.min(
					clipDuration - trimEnd,
					timelineTime - clipStartTime + trimStart,
				),
			);
			audio.currentTime = audioTime;
		};

		const handleUpdateEvent = (e: CustomEvent) => {
			// Always update audio time, even if outside clip range
			const timelineTime = e.detail.time;
			const targetTime = Math.max(
				trimStart,
				Math.min(
					clipDuration - trimEnd,
					timelineTime - clipStartTime + trimStart,
				),
			);

			if (Math.abs(audio.currentTime - targetTime) > 0.5) {
				audio.currentTime = targetTime;
			}
		};

		const handleSpeed = (e: CustomEvent) => {
			audio.playbackRate = e.detail.speed;
		};

		window.addEventListener("playback-seek", handleSeekEvent as EventListener);
		window.addEventListener(
			"playback-update",
			handleUpdateEvent as EventListener,
		);
		window.addEventListener("playback-speed", handleSpeed as EventListener);

		return () => {
			window.removeEventListener(
				"playback-seek",
				handleSeekEvent as EventListener,
			);
			window.removeEventListener(
				"playback-update",
				handleUpdateEvent as EventListener,
			);
			window.removeEventListener(
				"playback-speed",
				handleSpeed as EventListener,
			);
		};
	}, [clipStartTime, trimStart, trimEnd, clipDuration, isInClipRange]);

	// Sync playback state
	useEffect(() => {
		const audio = audioRef.current;
		if (!audio) return;

		if (isPlaying && isInClipRange && !trackMuted) {
			audio.play().catch(() => {});
		} else {
			audio.pause();
		}
	}, [isPlaying, isInClipRange, trackMuted]);

	// Sync volume and speed
	useEffect(() => {
		const audio = audioRef.current;
		if (!audio) return;

		audio.volume = volume;
		audio.muted = muted || trackMuted;
		audio.playbackRate = speed;
	}, [volume, speed, muted, trackMuted]);

	return (
		<audio
			ref={audioRef}
			src={src}
			className={className}
			preload="auto"
			controls={false}
			style={{ display: "none" }} // Audio elements don't need visual representation
			onContextMenu={(e) => e.preventDefault()}
		/>
	);
}
>>>>>>> afa8f426
<|MERGE_RESOLUTION|>--- conflicted
+++ resolved
@@ -1,134 +1,3 @@
-<<<<<<< HEAD
-"use client";
-
-import { useRef, useEffect } from "react";
-import { usePlaybackStore } from "@/stores/playback-store";
-
-interface AudioPlayerProps {
-  src: string;
-  className?: string;
-  clipStartTime: number;
-  trimStart: number;
-  trimEnd: number;
-  clipDuration: number;
-  trackMuted?: boolean;
-  volume: number;
-}
-
-export function AudioPlayer({
-  src,
-  className = "",
-  clipStartTime,
-  trimStart,
-  trimEnd,
-  clipDuration,
-  trackMuted = false,
-  volume
-}: AudioPlayerProps) {
-  const audioRef = useRef<HTMLAudioElement>(null);
-  const { isPlaying, currentTime, speed, muted } = usePlaybackStore();
-
-  // Calculate if we're within this clip's timeline range
-  const clipEndTime = clipStartTime + (clipDuration - trimStart - trimEnd);
-  const isInClipRange =
-    currentTime >= clipStartTime && currentTime < clipEndTime;
-
-  // Sync playback events
-  useEffect(() => {
-    const audio = audioRef.current;
-    if (!audio || !isInClipRange) return;
-
-    const handleSeekEvent = (e: CustomEvent) => {
-      // Always update audio time, even if outside clip range
-      const timelineTime = e.detail.time;
-      const audioTime = Math.max(
-        trimStart,
-        Math.min(
-          clipDuration - trimEnd,
-          timelineTime - clipStartTime + trimStart
-        )
-      );
-      audio.currentTime = audioTime;
-    };
-
-    const handleUpdateEvent = (e: CustomEvent) => {
-      // Always update audio time, even if outside clip range
-      const timelineTime = e.detail.time;
-      const targetTime = Math.max(
-        trimStart,
-        Math.min(
-          clipDuration - trimEnd,
-          timelineTime - clipStartTime + trimStart
-        )
-      );
-
-      if (Math.abs(audio.currentTime - targetTime) > 0.5) {
-        audio.currentTime = targetTime;
-      }
-    };
-
-    const handleSpeed = (e: CustomEvent) => {
-      audio.playbackRate = e.detail.speed;
-    };
-
-    window.addEventListener("playback-seek", handleSeekEvent as EventListener);
-    window.addEventListener(
-      "playback-update",
-      handleUpdateEvent as EventListener
-    );
-    window.addEventListener("playback-speed", handleSpeed as EventListener);
-
-    return () => {
-      window.removeEventListener(
-        "playback-seek",
-        handleSeekEvent as EventListener
-      );
-      window.removeEventListener(
-        "playback-update",
-        handleUpdateEvent as EventListener
-      );
-      window.removeEventListener(
-        "playback-speed",
-        handleSpeed as EventListener
-      );
-    };
-  }, [clipStartTime, trimStart, trimEnd, clipDuration, isInClipRange]);
-
-  // Sync playback state
-  useEffect(() => {
-    const audio = audioRef.current;
-    if (!audio) return;
-
-    if (isPlaying && isInClipRange && !trackMuted) {
-      audio.play().catch(() => {});
-    } else {
-      audio.pause();
-    }
-  }, [isPlaying, isInClipRange, trackMuted]);
-
-  // Sync volume and speed
-  useEffect(() => {
-    const audio = audioRef.current;
-    if (!audio) return;
-
-    audio.volume = volume;
-    audio.muted = muted || trackMuted;
-    audio.playbackRate = speed;
-  }, [volume, speed, muted, trackMuted]);
-
-  return (
-    <audio
-      ref={audioRef}
-      src={src}
-      className={className}
-      preload="auto"
-      controls={false}
-      style={{ display: "none" }} // Audio elements don't need visual representation
-      onContextMenu={(e) => e.preventDefault()}
-    />
-  );
-}
-=======
 "use client";
 
 import { useRef, useEffect } from "react";
@@ -142,6 +11,7 @@
 	trimEnd: number;
 	clipDuration: number;
 	trackMuted?: boolean;
+  volume: number;
 }
 
 export function AudioPlayer({
@@ -152,9 +22,10 @@
 	trimEnd,
 	clipDuration,
 	trackMuted = false,
+	volume
 }: AudioPlayerProps) {
 	const audioRef = useRef<HTMLAudioElement>(null);
-	const { isPlaying, currentTime, volume, speed, muted } = usePlaybackStore();
+	const { isPlaying, currentTime, speed, muted } = usePlaybackStore();
 
 	// Calculate if we're within this clip's timeline range
 	const clipEndTime = clipStartTime + (clipDuration - trimStart - trimEnd);
@@ -255,5 +126,4 @@
 			onContextMenu={(e) => e.preventDefault()}
 		/>
 	);
-}
->>>>>>> afa8f426
+}