import { useEditorStore } from "@/stores/editor-store";
import { useMediaStore, getMediaAspectRatio } from "@/stores/media-store";
import { useTimelineStore } from "@/stores/timeline-store";
<<<<<<< HEAD
import { DEFAULT_CANVAS_SIZE, useProjectStore } from "@/stores/project-store";
=======
import { useProjectStore } from "@/stores/project-store";
>>>>>>> 8bbb41a3

export function useAspectRatio() {
  const { canvasPresets } = useEditorStore();
  const { activeProject } = useProjectStore();
<<<<<<< HEAD
  const canvasSize = activeProject?.canvasSize || DEFAULT_CANVAS_SIZE;
  const canvasMode = activeProject?.canvasMode || "preset";
=======
>>>>>>> 8bbb41a3
  const { mediaItems } = useMediaStore();
  const { tracks } = useTimelineStore();

  const canvasSize = activeProject?.canvasSize || { width: 1920, height: 1080 };
  const canvasMode = activeProject?.canvasMode || "preset";

  // Find the current preset based on canvas size
  const currentPreset = canvasPresets.find(
    (preset) =>
      preset.width === canvasSize.width && preset.height === canvasSize.height
  );

  // Get the original aspect ratio from the first video/image in timeline
  const getOriginalAspectRatio = (): number => {
    // Find first video or image in timeline
    for (const track of tracks) {
      for (const element of track.elements) {
        if (element.type === "media") {
          const mediaItem = mediaItems.find(
            (item) => item.id === element.mediaId
          );
          if (
            mediaItem &&
            (mediaItem.type === "video" || mediaItem.type === "image")
          ) {
            return getMediaAspectRatio(mediaItem);
          }
        }
      }
    }
    return 16 / 9; // Default aspect ratio
  };

  // Get current aspect ratio
  const getCurrentAspectRatio = (): number => {
    return canvasSize.width / canvasSize.height;
  };

  // Format aspect ratio as a readable string
  const formatAspectRatio = (aspectRatio: number): string => {
    // Check if it matches a common aspect ratio
    const ratios = [
      { ratio: 16 / 9, label: "16:9" },
      { ratio: 9 / 16, label: "9:16" },
      { ratio: 1, label: "1:1" },
      { ratio: 4 / 3, label: "4:3" },
      { ratio: 3 / 4, label: "3:4" },
      { ratio: 21 / 9, label: "21:9" },
    ];

    for (const { ratio, label } of ratios) {
      if (Math.abs(aspectRatio - ratio) < 0.01) {
        return label;
      }
    }

    // If not a common ratio, format as decimal
    return aspectRatio.toFixed(2);
  };

  // Check if current mode is "Original"
  const isOriginal = canvasMode === "original";

  // Get display name for current aspect ratio
  const getDisplayName = (): string => {
    // If explicitly set to original mode, always show "Original"
    if (canvasMode === "original") {
      return "Original";
    }

    if (currentPreset) {
      return currentPreset.name;
    }

    return formatAspectRatio(getCurrentAspectRatio());
  };

  return {
    currentPreset,
    canvasMode,
    isOriginal,
    getCurrentAspectRatio,
    getOriginalAspectRatio,
    formatAspectRatio,
    getDisplayName,
    canvasSize,
    canvasPresets,
  };
}<|MERGE_RESOLUTION|>--- conflicted
+++ resolved
@@ -1,24 +1,15 @@
 import { useEditorStore } from "@/stores/editor-store";
 import { useMediaStore, getMediaAspectRatio } from "@/stores/media-store";
 import { useTimelineStore } from "@/stores/timeline-store";
-<<<<<<< HEAD
 import { DEFAULT_CANVAS_SIZE, useProjectStore } from "@/stores/project-store";
-=======
-import { useProjectStore } from "@/stores/project-store";
->>>>>>> 8bbb41a3
 
 export function useAspectRatio() {
   const { canvasPresets } = useEditorStore();
   const { activeProject } = useProjectStore();
-<<<<<<< HEAD
-  const canvasSize = activeProject?.canvasSize || DEFAULT_CANVAS_SIZE;
-  const canvasMode = activeProject?.canvasMode || "preset";
-=======
->>>>>>> 8bbb41a3
   const { mediaItems } = useMediaStore();
   const { tracks } = useTimelineStore();
 
-  const canvasSize = activeProject?.canvasSize || { width: 1920, height: 1080 };
+  const canvasSize = activeProject?.canvasSize || DEFAULT_CANVAS_SIZE;
   const canvasMode = activeProject?.canvasMode || "preset";
 
   // Find the current preset based on canvas size
