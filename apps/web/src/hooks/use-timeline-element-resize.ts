--- conflicted
+++ resolved
@@ -121,7 +121,6 @@
         const trimDelta = newTrimStart - resizing.initialTrimStart;
         const newStartTime = element.startTime + trimDelta;
 
-<<<<<<< HEAD
         const newElementWidth =
           (element.duration - newTrimStart - resizing.initialTrimEnd) *
           TIMELINE_CONSTANTS.PIXELS_PER_SECOND *
@@ -131,10 +130,7 @@
           return;
         }
 
-        onUpdateTrim(
-=======
         updateElementTrim(
->>>>>>> cabf8603
           track.id,
           element.id,
           newTrimStart,
