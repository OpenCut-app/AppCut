--- conflicted
+++ resolved
@@ -1,112 +1,97 @@
-import { useState, useCallback, useEffect, RefObject } from "react";
-import { MIN_ZOOM, MAX_ZOOM, ZOOM_STEP, WHEEL_ZOOM_STEP } from "@/constants/timeline-constants";
-
-
-interface UseTimelineZoomProps {
-  containerRef: RefObject<HTMLDivElement>;
-  isInTimeline?: boolean;
-}
-
-interface UseTimelineZoomReturn {
-  zoomLevel: number;
-  setZoomLevel: (zoomLevel: number | ((prev: number) => number)) => void;
-  handleWheel: (e: React.WheelEvent) => void;
-}
-
-<<<<<<< HEAD
-const ZOOM_STORAGE_KEY = 'opencut-timeline-zoom';
-
-=======
->>>>>>> cabf8603
-export function useTimelineZoom({
-  containerRef,
-  isInTimeline = false,
-}: UseTimelineZoomProps): UseTimelineZoomReturn {
-  const [zoomLevel, setZoomLevel] = useState(1);
-
-  const handleWheel = useCallback((e: React.WheelEvent) => {
-    // Only zoom if user is using pinch gesture (ctrlKey or metaKey is true)
-    if (e.ctrlKey || e.metaKey) {
-      e.preventDefault();
-<<<<<<< HEAD
-      const delta = e.deltaY > 0 ? -WHEEL_ZOOM_STEP : WHEEL_ZOOM_STEP;
-      setZoomLevel((prev) => Math.max(MIN_ZOOM, Math.min(MAX_ZOOM, prev + delta)));
-=======
-      const delta = e.deltaY > 0 ? -0.15 : 0.15;
-      setZoomLevel((prev) => Math.max(0.1, Math.min(10, prev + delta)));
-    }
-    // For horizontal scrolling (when shift is held or horizontal wheel movement),
-    // let the event bubble up to allow ScrollArea to handle it
-    else if (e.shiftKey || Math.abs(e.deltaX) > Math.abs(e.deltaY)) {
-      // Don't prevent default - let ScrollArea handle horizontal scrolling
-      return;
->>>>>>> cabf8603
-    }
-    // Otherwise, allow normal scrolling
-  }, []);
-
-<<<<<<< HEAD
-  // Keyboard shortcuts for zoom
-  useEffect(() => {
-    const handleKeyDown = (e: KeyboardEvent) => {
-      // Only handle zoom shortcuts when in timeline or when timeline is focused
-      if (!isInTimeline) return;
-      
-      if ((e.ctrlKey || e.metaKey) && !e.shiftKey) {
-        switch (e.key) {
-          case '=':
-          case '+':
-            e.preventDefault();
-            setZoomLevel((prev) => Math.min(MAX_ZOOM, prev + ZOOM_STEP));
-            break;
-          case '-':
-            e.preventDefault();
-            setZoomLevel((prev) => Math.max(MIN_ZOOM, prev - ZOOM_STEP));
-            break;
-          case '0':
-            e.preventDefault();
-            setZoomLevel(1);
-            break;
-          case '9':
-            e.preventDefault();
-            if (onFitToWindow) {
-              onFitToWindow();
-            }
-            break;
-        }
-      }
-    };
-
-    if (isInTimeline) {
-      document.addEventListener('keydown', handleKeyDown);
-      return () => document.removeEventListener('keydown', handleKeyDown);
-    }
-  }, [isInTimeline, setZoomLevel, onFitToWindow]);
-
-=======
->>>>>>> cabf8603
-  // Prevent browser zooming in/out when in timeline
-  useEffect(() => {
-    const preventZoom = (e: WheelEvent) => {
-      if (
-        isInTimeline &&
-        (e.ctrlKey || e.metaKey) &&
-        containerRef.current?.contains(e.target as Node)
-      ) {
-        e.preventDefault();
-      }
-    };
-
-    document.addEventListener("wheel", preventZoom, { passive: false });
-
-    return () => {
-      document.removeEventListener("wheel", preventZoom);
-    };
-  }, [isInTimeline, containerRef]);
-
-  return {
-    zoomLevel,
-    setZoomLevel,
-    handleWheel,
-  };
-}
+import { useState, useCallback, useEffect, RefObject } from "react";
+import { MIN_ZOOM, MAX_ZOOM, ZOOM_STEP, WHEEL_ZOOM_STEP } from "@/constants/timeline-constants";
+
+
+interface UseTimelineZoomProps {
+  containerRef: RefObject<HTMLDivElement>;
+  isInTimeline?: boolean;
+  onFitToWindow?: () => void;
+}
+
+interface UseTimelineZoomReturn {
+  zoomLevel: number;
+  setZoomLevel: (zoomLevel: number | ((prev: number) => number)) => void;
+  handleWheel: (e: React.WheelEvent) => void;
+}
+
+const ZOOM_STORAGE_KEY = 'opencut-timeline-zoom';
+
+export function useTimelineZoom({
+  containerRef,
+  isInTimeline = false,
+  onFitToWindow
+}: UseTimelineZoomProps): UseTimelineZoomReturn {
+  const [zoomLevel, setZoomLevel] = useState(1);
+
+  const handleWheel = useCallback((e: React.WheelEvent) => {
+    // Only zoom if user is using pinch gesture (ctrlKey or metaKey is true)
+    if (e.ctrlKey || e.metaKey) {
+      e.preventDefault();
+      const delta = e.deltaY > 0 ? -WHEEL_ZOOM_STEP : WHEEL_ZOOM_STEP;
+      setZoomLevel((prev) => Math.max(MIN_ZOOM, Math.min(MAX_ZOOM, prev + delta)));
+    }
+    // Otherwise, allow normal scrolling
+  }, []);
+
+  // Keyboard shortcuts for zoom
+  useEffect(() => {
+    const handleKeyDown = (e: KeyboardEvent) => {
+      // Only handle zoom shortcuts when in timeline or when timeline is focused
+      if (!isInTimeline) return;
+      
+      if ((e.ctrlKey || e.metaKey) && !e.shiftKey) {
+        switch (e.key) {
+          case '=':
+          case '+':
+            e.preventDefault();
+            setZoomLevel((prev) => Math.min(MAX_ZOOM, prev + ZOOM_STEP));
+            break;
+          case '-':
+            e.preventDefault();
+            setZoomLevel((prev) => Math.max(MIN_ZOOM, prev - ZOOM_STEP));
+            break;
+          case '0':
+            e.preventDefault();
+            setZoomLevel(1);
+            break;
+          case '9':
+            e.preventDefault();
+            if (onFitToWindow) {
+              onFitToWindow();
+            }
+            break;
+        }
+      }
+    };
+
+    if (isInTimeline) {
+      document.addEventListener('keydown', handleKeyDown);
+      return () => document.removeEventListener('keydown', handleKeyDown);
+    }
+  }, [isInTimeline, setZoomLevel, onFitToWindow]);
+
+  // Prevent browser zooming in/out when in timeline
+  useEffect(() => {
+    const preventZoom = (e: WheelEvent) => {
+      if (
+        isInTimeline &&
+        (e.ctrlKey || e.metaKey) &&
+        containerRef.current?.contains(e.target as Node)
+      ) {
+        e.preventDefault();
+      }
+    };
+
+    document.addEventListener("wheel", preventZoom, { passive: false });
+
+    return () => {
+      document.removeEventListener("wheel", preventZoom);
+    };
+  }, [isInTimeline, containerRef]);
+
+  return {
+    zoomLevel,
+    setZoomLevel,
+    handleWheel,
+  };
+}