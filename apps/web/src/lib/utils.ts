--- conflicted
+++ resolved
@@ -44,10 +44,10 @@
   );
 }
 
-<<<<<<< HEAD
 export function isValidEmail(value: string) {
   return /^[^\s@]+@[^\s@]+\.[^\s@]+$/.test(value); 
-=======
+}
+
 export function isAppleDevice() {
   return /(Mac|iPhone|iPod|iPad)/i.test(navigator.platform);
 }
@@ -58,5 +58,4 @@
 
 export function getPlatformAlternateKey() {
   return isAppleDevice() ? "⌥" : "Alt";
->>>>>>> d040ca53
 }