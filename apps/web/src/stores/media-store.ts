import { create } from "zustand";
import { storageService } from "@/lib/storage/storage-service";
import { useTimelineStore } from "./timeline-store";
import { generateUUID } from "@/lib/utils";

export type MediaType = "image" | "video" | "audio" | "GIF";

export interface MediaItem {
  id: string;
  name: string;
  type: MediaType;
  file: File;
  url?: string; // Object URL for preview
  thumbnailUrl?: string; // For video thumbnails
  duration?: number; // For video/audio duration
  width?: number; // For video/image width
  height?: number; // For video/image height
  fps?: number; // For video frame rate
  // Text-specific properties
  content?: string; // Text content
  fontSize?: number; // Font size
  fontFamily?: string; // Font family
  color?: string; // Text color
  backgroundColor?: string; // Background color
  textAlign?: "left" | "center" | "right"; // Text alignment
}

interface MediaStore {
  mediaItems: MediaItem[];
  isLoading: boolean;

  // Actions - now require projectId
  addMediaItem: (
    projectId: string,
    item: Omit<MediaItem, "id">
  ) => Promise<void>;
  removeMediaItem: (projectId: string, id: string) => Promise<void>;
  loadProjectMedia: (projectId: string) => Promise<void>;
  clearProjectMedia: (projectId: string) => Promise<void>;
  clearAllMedia: () => void; // Clear local state only
}

// Helper function to determine file type
export const getFileType = (file: File): MediaType | null => {
  const { type } = file;

  if (type.startsWith("image/gif")) {
		return "GIF";
	}
	if (type.startsWith("image/")) {
		return "image";
	}
	if (type.startsWith("video/")) {
		return "video";
	}
	if (type.startsWith("audio/")) {
		return "audio";
	}

  return null;
};

// Helper function to get image dimensions
export const getImageDimensions = (
  file: File
): Promise<{ width: number; height: number }> => {
  return new Promise((resolve, reject) => {
    // check if the file is an image
    if (!file.type.startsWith("image/")) {
      reject(new Error("The media needs to be an image to extract its dimensions"))
      return;
    }

    const img = new window.Image();

    img.addEventListener("load", () => {
      const width = img.naturalWidth;
      const height = img.naturalHeight;
      resolve({ width, height });
      img.remove();
    });

    img.addEventListener("error", () => {
      reject(new Error("Could not load image"));
      img.remove();
    });

    img.src = URL.createObjectURL(file);
  });
};

// Helper function to generate video thumbnail and get dimensions
export const generateVideoThumbnail = (
  file: File
): Promise<{ thumbnailUrl: string; width: number; height: number }> => {
	return new Promise((resolve, reject) => {
		const video = document.createElement("video") as HTMLVideoElement;
		const canvas = document.createElement("canvas") as HTMLCanvasElement;
		const ctx = canvas.getContext("2d");

<<<<<<< HEAD
		if (!file.type.startsWith("video/")) {
			reject(new Error("The media needs to be a video to generate a thumbnail"))
			return;
		
		}
=======
    if (!file.type.startsWith("video/")) {
      reject(new Error("The media needs to be an image to extract its dimensions"))
      return;
      
    }
>>>>>>> 4cf9a935

    if (!ctx) {
      reject(new Error("Could not get canvas context"));
      return;
    }

    video.addEventListener("loadedmetadata", () => {
      canvas.width = video.videoWidth;
      canvas.height = video.videoHeight;

      // Seek to 1 second or 10% of duration, whichever is smaller
      video.currentTime = Math.min(1, video.duration * 0.1);
    });

    video.addEventListener("seeked", () => {
      ctx.drawImage(video, 0, 0, canvas.width, canvas.height);
      const thumbnailUrl = canvas.toDataURL("image/jpeg", 0.8);
      const width = video.videoWidth;
      const height = video.videoHeight;

      resolve({ thumbnailUrl, width, height });

      // Cleanup
      video.remove();
      canvas.remove();
    });

    video.addEventListener("error", () => {
      reject(new Error("Could not load video"));
      video.remove();
      canvas.remove();
    });

    video.src = URL.createObjectURL(file);
    video.load();
  });
};

// Helper function to get media duration
export const getMediaDuration = (file: File): Promise<number> => {
  return new Promise((resolve, reject) => {
    const element = document.createElement(
      file.type.startsWith("video/") ? "video" : "audio"
    ) as HTMLVideoElement;

    element.addEventListener("loadedmetadata", () => {
      resolve(element.duration);
      element.remove();
    });

    element.addEventListener("error", () => {
      reject(new Error("Could not load media"));
      element.remove();
    });

    element.src = URL.createObjectURL(file);
    element.load();
  });
};

// Helper to get aspect ratio from MediaItem
export const getMediaAspectRatio = (item: MediaItem): number => {
  if (item.width && item.height) {
    return item.width / item.height;
  }
  return 16 / 9; // Default aspect ratio
};

export const useMediaStore = create<MediaStore>((set, get) => ({
  mediaItems: [],
  isLoading: false,

  addMediaItem: async (projectId, item) => {
    const newItem: MediaItem = {
      ...item,
      id: generateUUID(),
    };

    // Add to local state immediately for UI responsiveness
    set((state) => ({
      mediaItems: [...state.mediaItems, newItem],
    }));

    // Save to persistent storage in background
    try {
      await storageService.saveMediaItem(projectId, newItem);
    } catch (error) {
      console.error("Failed to save media item:", error);
      // Remove from local state if save failed
      set((state) => ({
        mediaItems: state.mediaItems.filter((media) => media.id !== newItem.id),
      }));
    }
  },

  removeMediaItem: async (projectId: string, id: string) => {
    const state = get();
    const item = state.mediaItems.find((media) => media.id === id);

    // Cleanup object URLs to prevent memory leaks
    if (item?.url) {
      URL.revokeObjectURL(item.url);
      if (item.thumbnailUrl) {
        URL.revokeObjectURL(item.thumbnailUrl);
      }
    }

    // 1) Remove from local state immediately
    set((state) => ({
      mediaItems: state.mediaItems.filter((media) => media.id !== id),
    }));

<<<<<<< HEAD
		// Remove from persistent storage
		try {
      // TODO: remove the media from the timeline if it exists
			await storageService.deleteMediaItem(projectId, id);
		} catch (error) {
			console.error("Failed to delete media item:", error);
		}
	},
=======
    // 2) Cascade into the timeline: remove any elements using this media ID
    const timeline = useTimelineStore.getState();
    const {
      tracks,
      removeElementFromTrack,
      removeElementFromTrackWithRipple,
      rippleEditingEnabled,
      pushHistory,
    } = timeline;

    // Find all elements that reference this media
    const elementsToRemove: Array<{ trackId: string; elementId: string }> = [];
    for (const track of tracks) {
      for (const el of track.elements) {
        if (el.type === "media" && el.mediaId === id) {
          elementsToRemove.push({ trackId: track.id, elementId: el.id });
        }
      }
    }

    // If there are elements to remove, push history once before batch removal
    if (elementsToRemove.length > 0) {
      pushHistory();

      // Remove all elements without pushing additional history entries
      for (const { trackId, elementId } of elementsToRemove) {
        if (rippleEditingEnabled) {
          removeElementFromTrackWithRipple(trackId, elementId, false);
        } else {
          removeElementFromTrack(trackId, elementId, false);
        }
      }
    }

    // 3) Remove from persistent storage
    try {
      // TODO: remove the media from the timeline if it exists
      await storageService.deleteMediaItem(projectId, id);
    } catch (error) {
      console.error("Failed to delete media item:", error);
    }
  },
>>>>>>> 4cf9a935

  loadProjectMedia: async (projectId) => {
    set({ isLoading: true });

    try {
      const mediaItems = await storageService.loadAllMediaItems(projectId);

      // Regenerate thumbnails for video items
      const updatedMediaItems = await Promise.all(
        mediaItems.map(async (item) => {
          if (item.type === "video" && item.file) {
            try {
              const { thumbnailUrl, width, height } =
                await generateVideoThumbnail(item.file);
              return {
                ...item,
                thumbnailUrl,
                width: width || item.width,
                height: height || item.height,
              };
            } catch (error) {
              console.error(
                `Failed to regenerate thumbnail for video ${item.id}:`,
                error
              );
              return item;
            }
          }
          return item;
        })
      );

      set({ mediaItems: updatedMediaItems });
    } catch (error) {
      console.error("Failed to load media items:", error);
    } finally {
      set({ isLoading: false });
    }
  },

  clearProjectMedia: async (projectId) => {
    const state = get();

    // Cleanup all object URLs
    state.mediaItems.forEach((item) => {
      if (item.url) {
        URL.revokeObjectURL(item.url);
      }
      if (item.thumbnailUrl) {
        URL.revokeObjectURL(item.thumbnailUrl);
      }
    });

    // Clear local state
    set({ mediaItems: [] });

    // Clear persistent storage
    try {
      const mediaIds = state.mediaItems.map((item) => item.id);
      await Promise.all(
        mediaIds.map((id) => storageService.deleteMediaItem(projectId, id))
      );
    } catch (error) {
      console.error("Failed to clear media items from storage:", error);
    }
  },

  clearAllMedia: () => {
    const state = get();

    // Cleanup all object URLs
    state.mediaItems.forEach((item) => {
      if (item.url) {
        URL.revokeObjectURL(item.url);
      }
      if (item.thumbnailUrl) {
        URL.revokeObjectURL(item.thumbnailUrl);
      }
    });

    // Clear local state
    set({ mediaItems: [] });
  },
}));<|MERGE_RESOLUTION|>--- conflicted
+++ resolved
@@ -98,20 +98,16 @@
 		const canvas = document.createElement("canvas") as HTMLCanvasElement;
 		const ctx = canvas.getContext("2d");
 
-<<<<<<< HEAD
 		if (!file.type.startsWith("video/")) {
 			reject(new Error("The media needs to be a video to generate a thumbnail"))
 			return;
 		
 		}
-=======
-    if (!file.type.startsWith("video/")) {
-      reject(new Error("The media needs to be an image to extract its dimensions"))
+
+    if (!ctx) {
+      reject(new Error("Could not get canvas context"));
       return;
-      
-    }
->>>>>>> 4cf9a935
-
+    }
     if (!ctx) {
       reject(new Error("Could not get canvas context"));
       return;
@@ -223,16 +219,6 @@
       mediaItems: state.mediaItems.filter((media) => media.id !== id),
     }));
 
-<<<<<<< HEAD
-		// Remove from persistent storage
-		try {
-      // TODO: remove the media from the timeline if it exists
-			await storageService.deleteMediaItem(projectId, id);
-		} catch (error) {
-			console.error("Failed to delete media item:", error);
-		}
-	},
-=======
     // 2) Cascade into the timeline: remove any elements using this media ID
     const timeline = useTimelineStore.getState();
     const {
@@ -275,7 +261,6 @@
       console.error("Failed to delete media item:", error);
     }
   },
->>>>>>> 4cf9a935
 
   loadProjectMedia: async (projectId) => {
     set({ isLoading: true });
