--- conflicted
+++ resolved
@@ -1,4 +1,3 @@
-<<<<<<< HEAD
 import { TProject } from "@/types/project";
 import { create } from "zustand";
 import { storageService } from "@/lib/storage/storage-service";
@@ -353,368 +352,6 @@
         if (aValue < bValue) return -1;
         if (aValue > bValue) return 1;
         return 0;
-      } else {
-        if (aValue > bValue) return -1;
-        if (aValue < bValue) return 1;
-        return 0;
-      }
-    });
-
-    return sortedProjects;
-  },
-}));
-=======
-import { TProject } from "@/types/project";
-import { create } from "zustand";
-import { storageService } from "@/lib/storage/storage-service";
-import { toast } from "sonner";
-import { useMediaStore } from "./media-store";
-import { useTimelineStore } from "./timeline-store";
-import { generateUUID } from "@/lib/utils";
-
-interface ProjectStore {
-  activeProject: TProject | null;
-  savedProjects: TProject[];
-  isLoading: boolean;
-  isInitialized: boolean;
-
-  // Actions
-  createNewProject: (name: string) => Promise<string>;
-  loadProject: (id: string) => Promise<void>;
-  saveCurrentProject: () => Promise<void>;
-  loadAllProjects: () => Promise<void>;
-  deleteProject: (id: string) => Promise<void>;
-  closeProject: () => void;
-  renameProject: (projectId: string, name: string) => Promise<void>;
-  duplicateProject: (projectId: string) => Promise<string>;
-  updateProjectBackground: (backgroundColor: string) => Promise<void>;
-  updateBackgroundType: (
-    type: "color" | "blur",
-    options?: { backgroundColor?: string; blurIntensity?: number }
-  ) => Promise<void>;
-  updateProjectFps: (fps: number) => Promise<void>;
-
-  getFilteredAndSortedProjects: (
-    searchQuery: string,
-    sortOption: string
-  ) => TProject[];
-}
-
-export const useProjectStore = create<ProjectStore>((set, get) => ({
-  activeProject: null,
-  savedProjects: [],
-  isLoading: true,
-  isInitialized: false,
-
-  createNewProject: async (name: string) => {
-    const newProject: TProject = {
-      id: generateUUID(),
-      name,
-      thumbnail: "",
-      createdAt: new Date(),
-      updatedAt: new Date(),
-      backgroundColor: "#000000",
-      backgroundType: "color",
-      blurIntensity: 8,
-    };
-
-    set({ activeProject: newProject });
-
-    try {
-      await storageService.saveProject(newProject);
-      // Reload all projects to update the list
-      await get().loadAllProjects();
-      return newProject.id;
-    } catch (error) {
-      toast.error("Failed to save new project");
-      throw error;
-    }
-  },
-
-  loadProject: async (id: string) => {
-    if (!get().isInitialized) {
-      set({ isLoading: true });
-    }
-
-    // Clear media and timeline immediately to prevent flickering when switching projects
-    const mediaStore = useMediaStore.getState();
-    const timelineStore = useTimelineStore.getState();
-    mediaStore.clearAllMedia();
-    timelineStore.clearTimeline();
-
-    try {
-      const project = await storageService.loadProject(id);
-      if (project) {
-        set({ activeProject: project });
-
-        // Load project-specific data in parallel
-        await Promise.all([
-          mediaStore.loadProjectMedia(id),
-          timelineStore.loadProjectTimeline(id),
-        ]);
-      } else {
-        throw new Error(`Project with id ${id} not found`);
-      }
-    } catch (error) {
-      console.error("Failed to load project:", error);
-      throw error; // Re-throw so the editor page can handle it
-    } finally {
-      set({ isLoading: false });
-    }
-  },
-
-  saveCurrentProject: async () => {
-    const { activeProject } = get();
-    if (!activeProject) return;
-
-    try {
-      // Save project metadata and timeline data in parallel
-      const timelineStore = useTimelineStore.getState();
-      await Promise.all([
-        storageService.saveProject(activeProject),
-        timelineStore.saveProjectTimeline(activeProject.id),
-      ]);
-      await get().loadAllProjects(); // Refresh the list
-    } catch (error) {
-      console.error("Failed to save project:", error);
-    }
-  },
-
-  loadAllProjects: async () => {
-    if (!get().isInitialized) {
-      set({ isLoading: true });
-    }
-
-    try {
-      const projects = await storageService.loadAllProjects();
-      set({ savedProjects: projects });
-    } catch (error) {
-      console.error("Failed to load projects:", error);
-    } finally {
-      set({ isLoading: false, isInitialized: true });
-    }
-  },
-
-  deleteProject: async (id: string) => {
-    try {
-      // Delete project data in parallel
-      await Promise.all([
-        storageService.deleteProjectMedia(id),
-        storageService.deleteProjectTimeline(id),
-        storageService.deleteProject(id),
-      ]);
-      await get().loadAllProjects(); // Refresh the list
-
-      // If we deleted the active project, close it and clear data
-      const { activeProject } = get();
-      if (activeProject?.id === id) {
-        set({ activeProject: null });
-        const mediaStore = useMediaStore.getState();
-        const timelineStore = useTimelineStore.getState();
-        mediaStore.clearAllMedia();
-        timelineStore.clearTimeline();
-      }
-    } catch (error) {
-      console.error("Failed to delete project:", error);
-    }
-  },
-
-  closeProject: () => {
-    set({ activeProject: null });
-
-    // Clear data from stores when closing project
-    const mediaStore = useMediaStore.getState();
-    const timelineStore = useTimelineStore.getState();
-    mediaStore.clearAllMedia();
-    timelineStore.clearTimeline();
-  },
-
-  renameProject: async (id: string, name: string) => {
-    const { savedProjects } = get();
-
-    // Find the project to rename
-    const projectToRename = savedProjects.find((p) => p.id === id);
-    if (!projectToRename) {
-      toast.error("Project not found", {
-        description: "Please try again",
-      });
-      return;
-    }
-
-    const updatedProject = {
-      ...projectToRename,
-      name,
-      updatedAt: new Date(),
-    };
-
-    try {
-      // Save to storage
-      await storageService.saveProject(updatedProject);
-
-      await get().loadAllProjects();
-
-      // Update activeProject if it's the same project
-      const { activeProject } = get();
-      if (activeProject?.id === id) {
-        set({ activeProject: updatedProject });
-      }
-    } catch (error) {
-      console.error("Failed to rename project:", error);
-      toast.error("Failed to rename project", {
-        description:
-          error instanceof Error ? error.message : "Please try again",
-      });
-    }
-  },
-
-  duplicateProject: async (projectId: string) => {
-    try {
-      const project = await storageService.loadProject(projectId);
-      if (!project) {
-        toast.error("Project not found", {
-          description: "Please try again",
-        });
-        throw new Error("Project not found");
-      }
-
-      const { savedProjects } = get();
-
-      // Extract the base name (remove any existing numbering)
-      const numberMatch = project.name.match(/^\((\d+)\)\s+(.+)$/);
-      const baseName = numberMatch ? numberMatch[2] : project.name;
-      const existingNumbers: number[] = [];
-
-      // Check for pattern "(number) baseName" in existing projects
-      savedProjects.forEach((p) => {
-        const match = p.name.match(/^\((\d+)\)\s+(.+)$/);
-        if (match && match[2] === baseName) {
-          existingNumbers.push(parseInt(match[1], 10));
-        }
-      });
-
-      const nextNumber =
-        existingNumbers.length > 0 ? Math.max(...existingNumbers) + 1 : 1;
-
-      const newProject: TProject = {
-        id: generateUUID(),
-        name: `(${nextNumber}) ${baseName}`,
-        thumbnail: project.thumbnail,
-        createdAt: new Date(),
-        updatedAt: new Date(),
-      };
-
-      await storageService.saveProject(newProject);
-      await get().loadAllProjects();
-      return newProject.id;
-    } catch (error) {
-      console.error("Failed to duplicate project:", error);
-      toast.error("Failed to duplicate project", {
-        description:
-          error instanceof Error ? error.message : "Please try again",
-      });
-      throw error;
-    }
-  },
-
-  updateProjectBackground: async (backgroundColor: string) => {
-    const { activeProject } = get();
-    if (!activeProject) return;
-
-    const updatedProject = {
-      ...activeProject,
-      backgroundColor,
-      updatedAt: new Date(),
-    };
-
-    try {
-      await storageService.saveProject(updatedProject);
-      set({ activeProject: updatedProject });
-      await get().loadAllProjects(); // Refresh the list
-    } catch (error) {
-      console.error("Failed to update project background:", error);
-      toast.error("Failed to update background", {
-        description: "Please try again",
-      });
-    }
-  },
-
-  updateBackgroundType: async (
-    type: "color" | "blur",
-    options?: { backgroundColor?: string; blurIntensity?: number }
-  ) => {
-    const { activeProject } = get();
-    if (!activeProject) return;
-
-    const updatedProject = {
-      ...activeProject,
-      backgroundType: type,
-      ...(options?.backgroundColor && {
-        backgroundColor: options.backgroundColor,
-      }),
-      ...(options?.blurIntensity && { blurIntensity: options.blurIntensity }),
-      updatedAt: new Date(),
-    };
-
-    try {
-      await storageService.saveProject(updatedProject);
-      set({ activeProject: updatedProject });
-      await get().loadAllProjects(); // Refresh the list
-    } catch (error) {
-      console.error("Failed to update background type:", error);
-      toast.error("Failed to update background", {
-        description: "Please try again",
-      });
-    }
-  },
-
-  updateProjectFps: async (fps: number) => {
-    const { activeProject } = get();
-    if (!activeProject) return;
-
-    const updatedProject = {
-      ...activeProject,
-      fps,
-      updatedAt: new Date(),
-    };
-
-    try {
-      await storageService.saveProject(updatedProject);
-      set({ activeProject: updatedProject });
-      await get().loadAllProjects(); // Refresh the list
-    } catch (error) {
-      console.error("Failed to update project FPS:", error);
-      toast.error("Failed to update project FPS", {
-        description: "Please try again",
-      });
-    }
-  },
-
-  getFilteredAndSortedProjects: (searchQuery: string, sortOption: string) => {
-    const { savedProjects } = get();
-
-    // Filter projects by search query
-    const filteredProjects = savedProjects.filter((project) =>
-      project.name.toLowerCase().includes(searchQuery.toLowerCase())
-    );
-
-    // Sort filtered projects
-    const sortedProjects = [...filteredProjects].sort((a, b) => {
-      const [key, order] = sortOption.split("-");
-
-      if (key !== "createdAt" && key !== "name") {
-        console.warn(`Invalid sort key: ${key}`);
-        return 0;
-      }
-
-      const aValue = a[key];
-      const bValue = b[key];
-
-      if (aValue === undefined || bValue === undefined) return 0;
-
-      if (order === "asc") {
-        if (aValue < bValue) return -1;
-        if (aValue > bValue) return 1;
-        return 0;
       }
       if (aValue > bValue) return -1;
       if (aValue < bValue) return 1;
@@ -723,5 +360,4 @@
 
     return sortedProjects;
   },
-}));
->>>>>>> 14475dc9
+}));