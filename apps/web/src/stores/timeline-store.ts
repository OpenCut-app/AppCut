import { create } from "zustand";
import {
  TrackType,
  TimelineElement,
  CreateTimelineElement,
  TimelineTrack,
  TextElement,
  DragData,
  sortTracksByOrder,
  ensureMainTrack,
  validateElementTrackCompatibility,
} from "@/types/timeline";
import { useEditorStore } from "./editor-store";
import {
  useMediaStore,
  getMediaAspectRatio,
  type MediaItem,
} from "./media-store";
import { storageService } from "@/lib/storage/storage-service";
import { useProjectStore } from "./project-store";
import { generateUUID } from "@/lib/utils";
import { TIMELINE_CONSTANTS } from "@/constants/timeline-constants";
import { toast } from "sonner";

// Helper function to manage element naming with suffixes
const getElementNameWithSuffix = (
  originalName: string,
  suffix: string
): string => {
  // Remove existing suffixes to prevent accumulation
  const baseName = originalName
    .replace(/ \(left\)$/, "")
    .replace(/ \(right\)$/, "")
    .replace(/ \(audio\)$/, "")
    .replace(/ \(split \d+\)$/, "");

  return `${baseName} (${suffix})`;
};

interface TimelineStore {
  // Private track storage
  _tracks: TimelineTrack[];
  history: TimelineTrack[][];
  redoStack: TimelineTrack[][];

  // Always returns properly ordered tracks with main track ensured
  tracks: TimelineTrack[];

  // Manual method if you need to force recomputation
  getSortedTracks: () => TimelineTrack[];

  // Snapping settings
  snappingEnabled: boolean;

  // Snapping actions
  toggleSnapping: () => void;

  // Multi-selection
  selectedElements: { trackId: string; elementId: string }[];
  selectElement: (trackId: string, elementId: string, multi?: boolean) => void;
  deselectElement: (trackId: string, elementId: string) => void;
  clearSelectedElements: () => void;
  setSelectedElements: (
    elements: { trackId: string; elementId: string }[]
  ) => void;

  // Drag state
  dragState: {
    isDragging: boolean;
    elementId: string | null;
    trackId: string | null;
    startMouseX: number;
    startElementTime: number;
    clickOffsetTime: number;
    currentTime: number;
  };
  setDragState: (dragState: Partial<TimelineStore["dragState"]>) => void;
  startDrag: (
    elementId: string,
    trackId: string,
    startMouseX: number,
    startElementTime: number,
    clickOffsetTime: number
  ) => void;
  updateDragTime: (currentTime: number) => void;
  endDrag: () => void;

  // Actions
  addTrack: (type: TrackType) => string;
  insertTrackAt: (type: TrackType, index: number) => string;
  removeTrack: (trackId: string) => void;
  addElementToTrack: (trackId: string, element: CreateTimelineElement) => void;
  removeElementFromTrack: (trackId: string, elementId: string) => void;
  moveElementToTrack: (
    fromTrackId: string,
    toTrackId: string,
    elementId: string
  ) => void;
  updateElementTrim: (
    trackId: string,
    elementId: string,
    trimStart: number,
    trimEnd: number
  ) => void;
  updateElementDuration: (
    trackId: string,
    elementId: string,
    duration: number
  ) => void;
  updateElementStartTime: (
    trackId: string,
    elementId: string,
    startTime: number
  ) => void;
  toggleTrackMute: (trackId: string) => void;
  setTrackVolume: (trackId: string, elementId: string, volume: number) => void;

  // Split operations for elements
  splitElement: (
    trackId: string,
    elementId: string,
    splitTime: number
  ) => string | null;
  splitAndKeepLeft: (
    trackId: string,
    elementId: string,
    splitTime: number
  ) => void;
  splitAndKeepRight: (
    trackId: string,
    elementId: string,
    splitTime: number
  ) => void;
  separateAudio: (trackId: string, elementId: string) => string | null;

  // Replace media for an element
  replaceElementMedia: (
    trackId: string,
    elementId: string,
    newFile: File
  ) => Promise<boolean>;

  // Computed values
  getTotalDuration: () => number;

  // History actions
  undo: () => void;
  redo: () => void;
  pushHistory: () => void;

  // Persistence actions
  loadProjectTimeline: (projectId: string) => Promise<void>;
  saveProjectTimeline: (projectId: string) => Promise<void>;
  clearTimeline: () => void;
  updateTextElement: (
    trackId: string,
    elementId: string,
    updates: Partial<
      Pick<
        TextElement,
        | "content"
        | "fontSize"
        | "fontFamily"
        | "color"
        | "backgroundColor"
        | "textAlign"
        | "fontWeight"
        | "fontStyle"
        | "textDecoration"
        | "x"
        | "y"
        | "rotation"
        | "opacity"
      >
    >
  ) => void;
  checkElementOverlap: (
    trackId: string,
    startTime: number,
    duration: number,
    excludeElementId?: string
  ) => boolean;
  findOrCreateTrack: (trackType: TrackType) => string;
  addMediaAtTime: (item: MediaItem, currentTime?: number) => boolean;
  addTextAtTime: (item: TextElement, currentTime?: number) => boolean;
  addMediaToNewTrack: (item: MediaItem) => boolean;
  addTextToNewTrack: (item: TextElement | DragData) => boolean;
}

export const useTimelineStore = create<TimelineStore>((set, get) => {
  // Helper to update tracks and maintain ordering
  const updateTracks = (newTracks: TimelineTrack[]) => {
    const tracksWithMain = ensureMainTrack(newTracks);
    const sortedTracks = sortTracksByOrder(tracksWithMain);
    set({
      _tracks: tracksWithMain,
      tracks: sortedTracks,
    });
  };

  // Helper to auto-save timeline changes
  const autoSaveTimeline = async () => {
    const activeProject = useProjectStore.getState().activeProject;
    if (activeProject) {
      try {
        await storageService.saveTimeline(activeProject.id, get()._tracks);
      } catch (error) {
        console.error("Failed to auto-save timeline:", error);
      }
    }
  };

  // Helper to update tracks and auto-save
  const updateTracksAndSave = (newTracks: TimelineTrack[]) => {
    updateTracks(newTracks);
    // Auto-save in background
    setTimeout(autoSaveTimeline, 100);
  };

  // Initialize with proper track ordering
  const initialTracks = ensureMainTrack([]);
  const sortedInitialTracks = sortTracksByOrder(initialTracks);

  return {
    _tracks: initialTracks,
    tracks: sortedInitialTracks,
    history: [],
    redoStack: [],
    selectedElements: [],

    // Snapping settings defaults
    snappingEnabled: true,

    getSortedTracks: () => {
      const { _tracks } = get();
      const tracksWithMain = ensureMainTrack(_tracks);
      return sortTracksByOrder(tracksWithMain);
    },

    pushHistory: () => {
      const { _tracks, history } = get();
      set({
        history: [...history, JSON.parse(JSON.stringify(_tracks))],
        redoStack: [],
      });
    },

    undo: () => {
      const { history, redoStack, _tracks } = get();
      if (history.length === 0) return;
      const prev = history[history.length - 1];
      updateTracksAndSave(prev);
      set({
        history: history.slice(0, -1),
        redoStack: [...redoStack, JSON.parse(JSON.stringify(_tracks))],
      });
    },

    selectElement: (trackId, elementId, multi = false) => {
      set((state) => {
        const exists = state.selectedElements.some(
          (c) => c.trackId === trackId && c.elementId === elementId
        );
        if (multi) {
          return exists
            ? {
                selectedElements: state.selectedElements.filter(
                  (c) => !(c.trackId === trackId && c.elementId === elementId)
                ),
              }
            : {
                selectedElements: [
                  ...state.selectedElements,
                  { trackId, elementId },
                ],
              };
        } else {
          return { selectedElements: [{ trackId, elementId }] };
        }
      });
    },

    deselectElement: (trackId, elementId) => {
      set((state) => ({
        selectedElements: state.selectedElements.filter(
          (c) => !(c.trackId === trackId && c.elementId === elementId)
        ),
      }));
    },

    clearSelectedElements: () => {
      set({ selectedElements: [] });
    },

    setSelectedElements: (elements) => set({ selectedElements: elements }),

    addTrack: (type) => {
      get().pushHistory();

      // Generate proper track name based on type
      const trackName =
        type === "media"
          ? "Media Track"
          : type === "text"
            ? "Text Track"
            : type === "audio"
              ? "Audio Track"
              : "Track";

      const newTrack: TimelineTrack = {
        id: generateUUID(),
        name: trackName,
        type,
        elements: [],
        muted: false,
        volume: 0.5
      };

      updateTracksAndSave([...get()._tracks, newTrack]);
      return newTrack.id;
    },

    insertTrackAt: (type, index) => {
      get().pushHistory();

      // Generate proper track name based on type
      const trackName =
        type === "media"
          ? "Media Track"
          : type === "text"
            ? "Text Track"
            : type === "audio"
              ? "Audio Track"
              : "Track";

      const newTrack: TimelineTrack = {
        id: generateUUID(),
        name: trackName,
        type,
        elements: [],
        muted: false,
        volume: 0.5
      };

      const newTracks = [...get()._tracks];
      newTracks.splice(index, 0, newTrack);
      updateTracksAndSave(newTracks);
      return newTrack.id;
    },

    removeTrack: (trackId) => {
      get().pushHistory();
      updateTracksAndSave(
        get()._tracks.filter((track) => track.id !== trackId)
      );
    },

    addElementToTrack: (trackId, elementData) => {
      get().pushHistory();

      // Validate element type matches track type
      const track = get()._tracks.find((t) => t.id === trackId);
      if (!track) {
        console.error("Track not found:", trackId);
        return;
      }

      // Use utility function for validation
      const validation = validateElementTrackCompatibility(elementData, track);
      if (!validation.isValid) {
        console.error(validation.errorMessage);
        return;
      }

      // For media elements, validate mediaId exists
      if (elementData.type === "media" && !elementData.mediaId) {
        console.error("Media element must have mediaId");
        return;
      }

      // For text elements, validate required text properties
      if (elementData.type === "text" && !elementData.content) {
        console.error("Text element must have content");
        return;
      }

      // Check if this is the first element being added to the timeline
      const currentState = get();
      const totalElementsInTimeline = currentState._tracks.reduce(
        (total, track) => total + track.elements.length,
        0
      );
      const isFirstElement = totalElementsInTimeline === 0;

      const newElement: TimelineElement = {
        ...elementData,
        id: generateUUID(),
        startTime: elementData.startTime || 0,
        trimStart: 0,
        trimEnd: 0,
      } as TimelineElement; // Type assertion since we trust the caller passes valid data

      // If this is the first element and it's a media element, automatically set the project canvas size
      // to match the media's aspect ratio and FPS (for videos)
      if (isFirstElement && newElement.type === "media") {
        const mediaStore = useMediaStore.getState();
        const mediaItem = mediaStore.mediaItems.find(
          (item) => item.id === newElement.mediaId
        );

        if (
          mediaItem &&
          (mediaItem.type === "image" || mediaItem.type === "video")
        ) {
          const editorStore = useEditorStore.getState();
          editorStore.setCanvasSizeFromAspectRatio(
            getMediaAspectRatio(mediaItem)
          );
        }

        // Set project FPS from the first video element
        if (mediaItem && mediaItem.type === "video" && mediaItem.fps) {
          const projectStore = useProjectStore.getState();
          if (projectStore.activeProject) {
            projectStore.updateProjectFps(mediaItem.fps);
          }
        }
      }

      updateTracksAndSave(
        get()._tracks.map((track) =>
          track.id === trackId
            ? { ...track, elements: [...track.elements, newElement] }
            : track
        )
      );
    },

    removeElementFromTrack: (trackId, elementId) => {
      get().pushHistory();
      updateTracksAndSave(
        get()
          ._tracks.map((track) =>
            track.id === trackId
              ? {
                  ...track,
                  elements: track.elements.filter(
                    (element) => element.id !== elementId
                  ),
                }
              : track
          )
          .filter((track) => track.elements.length > 0)
      );
    },

    moveElementToTrack: (fromTrackId, toTrackId, elementId) => {
      get().pushHistory();

      const fromTrack = get()._tracks.find((track) => track.id === fromTrackId);
      const toTrack = get()._tracks.find((track) => track.id === toTrackId);
      const elementToMove = fromTrack?.elements.find(
        (element) => element.id === elementId
      );

      if (!elementToMove || !toTrack) return;

      // Validate element type compatibility with target track
      const validation = validateElementTrackCompatibility(
        elementToMove,
        toTrack
      );
      if (!validation.isValid) {
        console.error(validation.errorMessage);
        return;
      }

      const newTracks = get()
        ._tracks.map((track) => {
          if (track.id === fromTrackId) {
            return {
              ...track,
              elements: track.elements.filter(
                (element) => element.id !== elementId
              ),
            };
          } else if (track.id === toTrackId) {
            return {
              ...track,
              elements: [...track.elements, elementToMove],
            };
          }
          return track;
        })
        .filter((track) => track.elements.length > 0);

      updateTracksAndSave(newTracks);
    },

    updateElementTrim: (trackId, elementId, trimStart, trimEnd) => {
      get().pushHistory();
      updateTracksAndSave(
        get()._tracks.map((track) =>
          track.id === trackId
            ? {
                ...track,
                elements: track.elements.map((element) =>
                  element.id === elementId
                    ? { ...element, trimStart, trimEnd }
                    : element
                ),
              }
            : track
        )
      );
    },

    updateElementDuration: (trackId, elementId, duration) => {
      get().pushHistory();
      updateTracksAndSave(
        get()._tracks.map((track) =>
          track.id === trackId
            ? {
                ...track,
                elements: track.elements.map((element) =>
                  element.id === elementId ? { ...element, duration } : element
                ),
              }
            : track
        )
      );
    },

    updateElementStartTime: (trackId, elementId, startTime) => {
      get().pushHistory();
      updateTracksAndSave(
        get()._tracks.map((track) =>
          track.id === trackId
            ? {
                ...track,
                elements: track.elements.map((element) =>
                  element.id === elementId ? { ...element, startTime } : element
                ),
              }
            : track
        )
      );
    },

    toggleTrackMute: (trackId) => {
      get().pushHistory();
      updateTracksAndSave(
        get()._tracks.map((track) =>
          track.id === trackId ? { ...track, muted: !track.muted } : track
        )
      );
    },

    setTrackVolume: (trackId: string, elementId: string, volume: number) => {
      if (volume < 0 || volume > 1) {
        return
      }

      get().pushHistory();
      updateTracksAndSave(
        get()._tracks.map((track) => {
          if (track.id === trackId) {
            track.elements.map((element) => {
              if (element.id === elementId && element.type === "media") {
                element.volume = volume
              }
              return element
            })
          }
          return track
        })
      );

      console.log(get()._tracks)
    },

    updateTextElement: (trackId, elementId, updates) => {
      get().pushHistory();
      updateTracksAndSave(
        get()._tracks.map((track) =>
          track.id === trackId
            ? {
                ...track,
                elements: track.elements.map((element) =>
                  element.id === elementId && element.type === "text"
                    ? { ...element, ...updates }
                    : element
                ),
              }
            : track
        )
      );
    },

    splitElement: (trackId, elementId, splitTime) => {
      const { _tracks } = get();
      const track = _tracks.find((t) => t.id === trackId);
      const element = track?.elements.find((c) => c.id === elementId);

      if (!element) return null;

      const effectiveStart = element.startTime;
      const effectiveEnd =
        element.startTime +
        (element.duration - element.trimStart - element.trimEnd);

      if (splitTime <= effectiveStart || splitTime >= effectiveEnd) return null;

      get().pushHistory();

      const relativeTime = splitTime - element.startTime;
      const firstDuration = relativeTime;
      const secondDuration =
        element.duration - element.trimStart - element.trimEnd - relativeTime;

      const secondElementId = generateUUID();

      updateTracksAndSave(
        get()._tracks.map((track) =>
          track.id === trackId
            ? {
                ...track,
                elements: track.elements.flatMap((c) =>
                  c.id === elementId
                    ? [
                        {
                          ...c,
                          trimEnd: c.trimEnd + secondDuration,
                          name: getElementNameWithSuffix(c.name, "left"),
                        },
                        {
                          ...c,
                          id: secondElementId,
                          startTime: splitTime,
                          trimStart: c.trimStart + firstDuration,
                          name: getElementNameWithSuffix(c.name, "right"),
                        },
                      ]
                    : [c]
                ),
              }
            : track
        )
      );

      return secondElementId;
    },

    // Split element and keep only the left portion
    splitAndKeepLeft: (trackId, elementId, splitTime) => {
      const { _tracks } = get();
      const track = _tracks.find((t) => t.id === trackId);
      const element = track?.elements.find((c) => c.id === elementId);

      if (!element) return;

      const effectiveStart = element.startTime;
      const effectiveEnd =
        element.startTime +
        (element.duration - element.trimStart - element.trimEnd);

      if (splitTime <= effectiveStart || splitTime >= effectiveEnd) return;

      get().pushHistory();

      const relativeTime = splitTime - element.startTime;
      const durationToRemove =
        element.duration - element.trimStart - element.trimEnd - relativeTime;

      updateTracksAndSave(
        get()._tracks.map((track) =>
          track.id === trackId
            ? {
                ...track,
                elements: track.elements.map((c) =>
                  c.id === elementId
                    ? {
                        ...c,
                        trimEnd: c.trimEnd + durationToRemove,
                        name: getElementNameWithSuffix(c.name, "left"),
                      }
                    : c
                ),
              }
            : track
        )
      );
    },

    // Split element and keep only the right portion
    splitAndKeepRight: (trackId, elementId, splitTime) => {
      const { _tracks } = get();
      const track = _tracks.find((t) => t.id === trackId);
      const element = track?.elements.find((c) => c.id === elementId);

      if (!element) return;

      const effectiveStart = element.startTime;
      const effectiveEnd =
        element.startTime +
        (element.duration - element.trimStart - element.trimEnd);

      if (splitTime <= effectiveStart || splitTime >= effectiveEnd) return;

      get().pushHistory();

      const relativeTime = splitTime - element.startTime;

      updateTracksAndSave(
        get()._tracks.map((track) =>
          track.id === trackId
            ? {
                ...track,
                elements: track.elements.map((c) =>
                  c.id === elementId
                    ? {
                        ...c,
                        startTime: splitTime,
                        trimStart: c.trimStart + relativeTime,
                        name: getElementNameWithSuffix(c.name, "right"),
                      }
                    : c
                ),
              }
            : track
        )
      );
    },

    // Extract audio from video element to an audio track
    separateAudio: (trackId, elementId) => {
      const { _tracks } = get();
      const track = _tracks.find((t) => t.id === trackId);
      const element = track?.elements.find((c) => c.id === elementId);

      if (!element || track?.type !== "media") return null;

      get().pushHistory();

      // Find existing audio track or prepare to create one
      const existingAudioTrack = _tracks.find((t) => t.type === "audio");
      const audioElementId = generateUUID();

      if (existingAudioTrack) {
        // Add audio element to existing audio track
        updateTracksAndSave(
          get()._tracks.map((track) =>
            track.id === existingAudioTrack.id
              ? {
                  ...track,
                  elements: [
                    ...track.elements,
                    {
                      ...element,
                      id: audioElementId,
                      name: getElementNameWithSuffix(element.name, "audio"),
                    },
                  ],
                }
              : track
          )
        );
      } else {
        // Create new audio track with the audio element in a single atomic update
        const newAudioTrack: TimelineTrack = {
          id: generateUUID(),
          name: "Audio Track",
          type: "audio",
          elements: [
            {
              ...element,
              id: audioElementId,
              name: getElementNameWithSuffix(element.name, "audio"),
            },
          ],
          muted: false,
          volume: 0.5
        };

        updateTracksAndSave([...get()._tracks, newAudioTrack]);
      }

      return audioElementId;
    },

    // Replace media for an element
    replaceElementMedia: async (trackId, elementId, newFile) => {
      const { _tracks } = get();
      const track = _tracks.find((t) => t.id === trackId);
      const element = track?.elements.find((c) => c.id === elementId);

      if (!element || element.type !== "media") return false;

      try {
        const mediaStore = useMediaStore.getState();
        const projectStore = useProjectStore.getState();

        if (!projectStore.activeProject) return false;

        // Import required media processing functions
        const {
          getFileType,
          getImageDimensions,
          generateVideoThumbnail,
          getMediaDuration,
        } = await import("./media-store");

        const fileType = getFileType(newFile);
        if (!fileType) return false;

        // Process the new media file
        let mediaData: any = {
          name: newFile.name,
          type: fileType,
          file: newFile,
          url: URL.createObjectURL(newFile),
        };

        // Get media-specific metadata
        if (fileType === "image") {
          const { width, height } = await getImageDimensions(newFile);
          mediaData.width = width;
          mediaData.height = height;
        } else if (fileType === "video") {
          const [duration, { thumbnailUrl, width, height }] = await Promise.all(
            [getMediaDuration(newFile), generateVideoThumbnail(newFile)]
          );
          mediaData.duration = duration;
          mediaData.thumbnailUrl = thumbnailUrl;
          mediaData.width = width;
          mediaData.height = height;
        } else if (fileType === "audio") {
          mediaData.duration = await getMediaDuration(newFile);
        }

        // Add new media item to store
        await mediaStore.addMediaItem(projectStore.activeProject.id, mediaData);

        // Find the newly created media item
        const newMediaItem = mediaStore.mediaItems.find(
          (item) => item.file === newFile
        );

        if (!newMediaItem) return false;

        get().pushHistory();

        // Update the timeline element to reference the new media
        updateTracksAndSave(
          _tracks.map((track) =>
            track.id === trackId
              ? {
                  ...track,
                  elements: track.elements.map((c) =>
                    c.id === elementId
                      ? {
                          ...c,
                          mediaId: newMediaItem.id,
                          name: newMediaItem.name,
                          // Update duration if the new media has a different duration
                          duration: newMediaItem.duration || c.duration,
                        }
                      : c
                  ),
                }
              : track
          )
        );

        return true;
      } catch (error) {
        console.log(
          JSON.stringify({
            error: "Failed to replace element media",
            details: error,
          })
        );
        return false;
      }
    },

    getTotalDuration: () => {
      const { _tracks } = get();
      if (_tracks.length === 0) return 0;

      const trackEndTimes = _tracks.map((track) =>
        track.elements.reduce((maxEnd, element) => {
          const elementEnd =
            element.startTime +
            element.duration -
            element.trimStart -
            element.trimEnd;
          return Math.max(maxEnd, elementEnd);
        }, 0)
      );

      return Math.max(...trackEndTimes, 0);
    },

    redo: () => {
      const { redoStack } = get();
      if (redoStack.length === 0) return;
      const next = redoStack[redoStack.length - 1];
      updateTracksAndSave(next);
      set({ redoStack: redoStack.slice(0, -1) });
    },

    dragState: {
      isDragging: false,
      elementId: null,
      trackId: null,
      startMouseX: 0,
      startElementTime: 0,
      clickOffsetTime: 0,
      currentTime: 0,
    },

    setDragState: (dragState) =>
      set((state) => ({
        dragState: { ...state.dragState, ...dragState },
      })),

    startDrag: (
      elementId,
      trackId,
      startMouseX,
      startElementTime,
      clickOffsetTime
    ) => {
      set({
        dragState: {
          isDragging: true,
          elementId,
          trackId,
          startMouseX,
          startElementTime,
          clickOffsetTime,
          currentTime: startElementTime,
        },
      });
    },

    updateDragTime: (currentTime) => {
      set((state) => ({
        dragState: {
          ...state.dragState,
          currentTime,
        },
      }));
    },

    endDrag: () => {
      set({
        dragState: {
          isDragging: false,
          elementId: null,
          trackId: null,
          startMouseX: 0,
          startElementTime: 0,
          clickOffsetTime: 0,
          currentTime: 0,
        },
      });
<<<<<<< HEAD

      setTimeout(() => {
        set({ justFinishedDragging: false });
      }, 50);
=======
>>>>>>> 42ae8a75
    },

    // Persistence methods
    loadProjectTimeline: async (projectId) => {
      try {
        const tracks = await storageService.loadTimeline(projectId);
        if (tracks) {
          updateTracks(tracks);
        } else {
          // No timeline saved yet, initialize with default
          const defaultTracks = ensureMainTrack([]);
          updateTracks(defaultTracks);
        }
        // Clear history when loading a project
        set({ history: [], redoStack: [] });
      } catch (error) {
        console.error("Failed to load timeline:", error);
        // Initialize with default on error
        const defaultTracks = ensureMainTrack([]);
        updateTracks(defaultTracks);
        set({ history: [], redoStack: [] });
      }
    },

    saveProjectTimeline: async (projectId) => {
      try {
        await storageService.saveTimeline(projectId, get()._tracks);
      } catch (error) {
        console.error("Failed to save timeline:", error);
      }
    },

    clearTimeline: () => {
      const defaultTracks = ensureMainTrack([]);
      updateTracks(defaultTracks);
      set({ history: [], redoStack: [], selectedElements: [] });
    },

    // Snapping actions
    toggleSnapping: () => {
      set((state) => ({ snappingEnabled: !state.snappingEnabled }));
    },

    checkElementOverlap: (trackId, startTime, duration, excludeElementId) => {
      const track = get()._tracks.find((t) => t.id === trackId);
      if (!track) return false;

      const overlap = track.elements.some((element) => {
        const elementEnd =
          element.startTime +
          element.duration -
          element.trimStart -
          element.trimEnd;

        if (element.id === excludeElementId) {
          return false;
        }

        return (
          (startTime >= element.startTime && startTime < elementEnd) ||
          (startTime + duration > element.startTime &&
            startTime + duration <= elementEnd) ||
          (startTime < element.startTime && startTime + duration > elementEnd)
        );
      });
      return overlap;
    },

    findOrCreateTrack: (trackType) => {
      // Always create new text track to allow multiple text elements
      if (trackType === "text") {
        return get().addTrack(trackType);
      }

      const existingTrack = get()._tracks.find((t) => t.type === trackType);
      if (existingTrack) {
        return existingTrack.id;
      }

      return get().addTrack(trackType);
    },

    addMediaAtTime: (item, currentTime = 0) => {
      const trackType = item.type === "audio" ? "audio" : "media";
      const targetTrackId = get().findOrCreateTrack(trackType);

      const duration =
        item.duration || TIMELINE_CONSTANTS.DEFAULT_IMAGE_DURATION;

      if (get().checkElementOverlap(targetTrackId, currentTime, duration)) {
        toast.error(
          "Cannot place element here - it would overlap with existing elements"
        );
        return false;
      }

      get().addElementToTrack(targetTrackId, {
        type: "media",
        mediaId: item.id,
        name: item.name,
        duration,
        startTime: currentTime,
        trimStart: 0,
        trimEnd: 0,
        volume: 0.5
      });
      return true;
    },

    addTextAtTime: (item, currentTime = 0) => {
      const targetTrackId = get().addTrack("text"); // Always create new text track to allow multiple text elements

      get().addElementToTrack(targetTrackId, {
        type: "text",
        name: item.name || "Text",
        content: item.content || "Default Text",
        duration: item.duration || TIMELINE_CONSTANTS.DEFAULT_TEXT_DURATION,
        startTime: currentTime,
        trimStart: 0,
        trimEnd: 0,
        fontSize: item.fontSize || 48,
        fontFamily: item.fontFamily || "Arial",
        color: item.color || "#ffffff",
        backgroundColor: item.backgroundColor || "transparent",
        textAlign: item.textAlign || "center",
        fontWeight: item.fontWeight || "normal",
        fontStyle: item.fontStyle || "normal",
        textDecoration: item.textDecoration || "none",
        x: item.x || 0,
        y: item.y || 0,
        rotation: item.rotation || 0,
        opacity: item.opacity !== undefined ? item.opacity : 1,
      });
      return true;
    },

    addMediaToNewTrack: (item) => {
      const trackType = item.type === "audio" ? "audio" : "media";
      const targetTrackId = get().findOrCreateTrack(trackType);

      get().addElementToTrack(targetTrackId, {
        type: "media",
        mediaId: item.id,
        name: item.name,
        duration: item.duration || TIMELINE_CONSTANTS.DEFAULT_IMAGE_DURATION,
        startTime: 0,
        trimStart: 0,
        trimEnd: 0,
        volume: 0.5
      });
      return true;
    },

    addTextToNewTrack: (item) => {
      const targetTrackId = get().addTrack("text"); // Always create new text track to allow multiple text elements

      get().addElementToTrack(targetTrackId, {
        type: "text",
        name: item.name || "Text",
        content:
          ("content" in item ? item.content : "Default Text") || "Default Text",
        duration: TIMELINE_CONSTANTS.DEFAULT_TEXT_DURATION,
        startTime: 0,
        trimStart: 0,
        trimEnd: 0,
        fontSize: ("fontSize" in item ? item.fontSize : 48) || 48,
        fontFamily:
          ("fontFamily" in item ? item.fontFamily : "Arial") || "Arial",
        color: ("color" in item ? item.color : "#ffffff") || "#ffffff",
        backgroundColor:
          ("backgroundColor" in item ? item.backgroundColor : "transparent") ||
          "transparent",
        textAlign:
          ("textAlign" in item ? item.textAlign : "center") || "center",
        fontWeight:
          ("fontWeight" in item ? item.fontWeight : "normal") || "normal",
        fontStyle:
          ("fontStyle" in item ? item.fontStyle : "normal") || "normal",
        textDecoration:
          ("textDecoration" in item ? item.textDecoration : "none") || "none",
        x: ("x" in item ? item.x : 0) || 0,
        y: ("y" in item ? item.y : 0) || 0,
        rotation: ("rotation" in item ? item.rotation : 0) || 0,
        opacity:
          "opacity" in item && item.opacity !== undefined ? item.opacity : 1,
      });
      return true;
    },
  };
});<|MERGE_RESOLUTION|>--- conflicted
+++ resolved
@@ -966,13 +966,6 @@
           currentTime: 0,
         },
       });
-<<<<<<< HEAD
-
-      setTimeout(() => {
-        set({ justFinishedDragging: false });
-      }, 50);
-=======
->>>>>>> 42ae8a75
     },
 
     // Persistence methods
