<<<<<<< HEAD
import { create } from "zustand";

export interface TimelineClip {
  id: string;
  mediaId: string;
  name: string;
  duration: number;
  startTime: number;
  trimStart: number;
  trimEnd: number;
}

export interface TimelineTrack {
  id: string;
  name: string;
  type: "video" | "audio" | "effects";
  clips: TimelineClip[];
  muted?: boolean;
}

interface TimelineStore {
  tracks: TimelineTrack[];
  history: TimelineTrack[][];
  redoStack: TimelineTrack[][];

  // Multi-selection
  selectedClips: { trackId: string; clipId: string }[];
  selectClip: (trackId: string, clipId: string, multi?: boolean) => void;
  deselectClip: (trackId: string, clipId: string) => void;
  clearSelectedClips: () => void;
  setSelectedClips: (clips: { trackId: string; clipId: string }[]) => void;

  // Drag state
  dragState: {
    isDragging: boolean;
    clipId: string | null;
    trackId: string | null;
    startMouseX: number;
    startClipTime: number;
    clickOffsetTime: number;
    currentTime: number;
  };
  setDragState: (dragState: Partial<TimelineStore["dragState"]>) => void;
  startDrag: (
    clipId: string,
    trackId: string,
    startMouseX: number,
    startClipTime: number,
    clickOffsetTime: number
  ) => void;
  updateDragTime: (currentTime: number) => void;
  endDrag: () => void;

  // Actions
  addTrack: (type: "video" | "audio" | "effects") => string;
  removeTrack: (trackId: string) => void;
  addClipToTrack: (trackId: string, clip: Omit<TimelineClip, "id">) => void;
  removeClipFromTrack: (trackId: string, clipId: string) => void;
  removeClipsByMediaId: (mediaId: string) => void;
  clearAllTracks: () => void;
  moveClipToTrack: (
    fromTrackId: string,
    toTrackId: string,
    clipId: string
  ) => void;
  updateClipTrim: (
    trackId: string,
    clipId: string,
    trimStart: number,
    trimEnd: number
  ) => void;
  updateClipStartTime: (
    trackId: string,
    clipId: string,
    startTime: number
  ) => void;
  toggleTrackMute: (trackId: string) => void;

  // Computed values
  getTotalDuration: () => number;

  // New actions
  undo: () => void;
  redo: () => void;
  pushHistory: () => void;
}

export const useTimelineStore = create<TimelineStore>((set, get) => ({
  tracks: [],
  history: [],
  redoStack: [],
  selectedClips: [],

  pushHistory: () => {
    const { tracks, history, redoStack } = get();
    // Deep copy tracks
    set({
      history: [...history, JSON.parse(JSON.stringify(tracks))],
      redoStack: [], // Clear redo stack when new action is performed
    });
  },

  undo: () => {
    const { history, redoStack, tracks } = get();
    if (history.length === 0) return;
    const prev = history[history.length - 1];
    set({
      tracks: prev,
      history: history.slice(0, -1),
      redoStack: [...redoStack, JSON.parse(JSON.stringify(tracks))], // Add current state to redo stack
    });
  },

  selectClip: (trackId, clipId, multi = false) => {
    set((state) => {
      const exists = state.selectedClips.some(
        (c) => c.trackId === trackId && c.clipId === clipId
      );
      if (multi) {
        // Toggle selection
        return exists
          ? {
              selectedClips: state.selectedClips.filter(
                (c) => !(c.trackId === trackId && c.clipId === clipId)
              ),
            }
          : { selectedClips: [...state.selectedClips, { trackId, clipId }] };
      } else {
        return { selectedClips: [{ trackId, clipId }] };
      }
    });
  },
  deselectClip: (trackId, clipId) => {
    set((state) => ({
      selectedClips: state.selectedClips.filter(
        (c) => !(c.trackId === trackId && c.clipId === clipId)
      ),
    }));
  },
  clearSelectedClips: () => {
    set({ selectedClips: [] });
  },

  setSelectedClips: (clips) => set({ selectedClips: clips }),

  addTrack: (type) => {
    get().pushHistory();
    const newTrack: TimelineTrack = {
      id: crypto.randomUUID(),
      name: `${type.charAt(0).toUpperCase() + type.slice(1)} Track`,
      type,
      clips: [],
      muted: false,
    };
    set((state) => ({
      tracks: [...state.tracks, newTrack],
    }));
    return newTrack.id;
  },

  removeTrack: (trackId) => {
    get().pushHistory();
    set((state) => ({
      tracks: state.tracks.filter((track) => track.id !== trackId),
    }));
  },

  addClipToTrack: (trackId, clipData) => {
    get().pushHistory();
    const newClip: TimelineClip = {
      ...clipData,
      id: crypto.randomUUID(),
      startTime: clipData.startTime || 0,
      trimStart: 0,
      trimEnd: 0,
    };

    set((state) => ({
      tracks: state.tracks.map((track) =>
        track.id === trackId
          ? { ...track, clips: [...track.clips, newClip] }
          : track
      ),
    }));
  },

  removeClipFromTrack: (trackId, clipId) => {
    get().pushHistory();
    set((state) => ({
      tracks: state.tracks
        .map((track) =>
          track.id === trackId
            ? {
                ...track,
                clips: track.clips.filter((clip) => clip.id !== clipId),
              }
            : track
        )
        // Remove track if it becomes empty
        .filter((track) => track.clips.length > 0),
    }));
  },

  moveClipToTrack: (fromTrackId, toTrackId, clipId) => {
    get().pushHistory();
    set((state) => {
      const fromTrack = state.tracks.find((track) => track.id === fromTrackId);
      const clipToMove = fromTrack?.clips.find((clip) => clip.id === clipId);

      if (!clipToMove) return state;

      return {
        tracks: state.tracks
          .map((track) => {
            if (track.id === fromTrackId) {
              return {
                ...track,
                clips: track.clips.filter((clip) => clip.id !== clipId),
              };
            } else if (track.id === toTrackId) {
              return {
                ...track,
                clips: [...track.clips, clipToMove],
              };
            }
            return track;
          })
          // Remove track if it becomes empty
          .filter((track) => track.clips.length > 0),
      };
    });
  },

  updateClipTrim: (trackId, clipId, trimStart, trimEnd) => {
    get().pushHistory();
    set((state) => ({
      tracks: state.tracks.map((track) =>
        track.id === trackId
          ? {
              ...track,
              clips: track.clips.map((clip) =>
                clip.id === clipId ? { ...clip, trimStart, trimEnd } : clip
              ),
            }
          : track
      ),
    }));
  },

  updateClipStartTime: (trackId, clipId, startTime) => {
    get().pushHistory();
    set((state) => ({
      tracks: state.tracks.map((track) =>
        track.id === trackId
          ? {
              ...track,
              clips: track.clips.map((clip) =>
                clip.id === clipId ? { ...clip, startTime } : clip
              ),
            }
          : track
      ),
    }));
  },

  toggleTrackMute: (trackId) => {
    get().pushHistory();
    set((state) => ({
      tracks: state.tracks.map((track) =>
        track.id === trackId ? { ...track, muted: !track.muted } : track
      ),
    }));
  },

  getTotalDuration: () => {
    const { tracks } = get();
    if (tracks.length === 0) return 0;

    const trackEndTimes = tracks.map((track) =>
      track.clips.reduce((maxEnd, clip) => {
        const clipEnd =
          clip.startTime + clip.duration - clip.trimStart - clip.trimEnd;
        return Math.max(maxEnd, clipEnd);
      }, 0)
    );

    return Math.max(...trackEndTimes, 0);
  },

  redo: () => {
    const { redoStack } = get();
    if (redoStack.length === 0) return;
    const next = redoStack[redoStack.length - 1];
    set({ tracks: next, redoStack: redoStack.slice(0, -1) });
  },

  removeClipsByMediaId: (mediaId) => {
    get().pushHistory();
    set((state) => ({
      tracks: state.tracks.map((track) => ({
        ...track,
        clips: track.clips.filter((clip) => clip.mediaId !== mediaId),
      })).filter((track) => track.clips.length > 0),
    }));
  },

  clearAllTracks: () => {
    get().pushHistory();
    set({ tracks: [] });
  },

  dragState: {
    isDragging: false,
    clipId: null,
    trackId: null,
    startMouseX: 0,
    startClipTime: 0,
    clickOffsetTime: 0,
    currentTime: 0,
  },

  setDragState: (dragState) =>
    set((state) => ({
      dragState: { ...state.dragState, ...dragState },
    })),

  startDrag: (clipId, trackId, startMouseX, startClipTime, clickOffsetTime) => {
    set({
      dragState: {
        isDragging: true,
        clipId,
        trackId,
        startMouseX,
        startClipTime,
        clickOffsetTime,
        currentTime: startClipTime,
      },
    });
  },

  updateDragTime: (currentTime) => {
    set((state) => ({
      dragState: {
        ...state.dragState,
        currentTime,
      },
    }));
  },

  endDrag: () => {
    set({
      dragState: {
        isDragging: false,
        clipId: null,
        trackId: null,
        startMouseX: 0,
        startClipTime: 0,
        clickOffsetTime: 0,
        currentTime: 0,
      },
    });
  },
}));
=======
import { create } from "zustand";

export interface TimelineClip {
  id: string;
  mediaId: string;
  name: string;
  duration: number;
  startTime: number;
  trimStart: number;
  trimEnd: number;
}

export interface TimelineTrack {
  id: string;
  name: string;
  type: "video" | "audio" | "effects";
  clips: TimelineClip[];
  muted?: boolean;
}

interface TimelineStore {
  tracks: TimelineTrack[];
  history: TimelineTrack[][];
  redoStack: TimelineTrack[][];

  // Multi-selection
  selectedClips: { trackId: string; clipId: string }[];
  selectClip: (trackId: string, clipId: string, multi?: boolean) => void;
  deselectClip: (trackId: string, clipId: string) => void;
  clearSelectedClips: () => void;
  setSelectedClips: (clips: { trackId: string; clipId: string }[]) => void;

  // Drag state
  dragState: {
    isDragging: boolean;
    clipId: string | null;
    trackId: string | null;
    startMouseX: number;
    startClipTime: number;
    clickOffsetTime: number;
    currentTime: number;
  };
  setDragState: (dragState: Partial<TimelineStore["dragState"]>) => void;
  startDrag: (
    clipId: string,
    trackId: string,
    startMouseX: number,
    startClipTime: number,
    clickOffsetTime: number
  ) => void;
  updateDragTime: (currentTime: number) => void;
  endDrag: () => void;

  // Actions
  addTrack: (type: "video" | "audio" | "effects") => string;
  removeTrack: (trackId: string) => void;
  addClipToTrack: (trackId: string, clip: Omit<TimelineClip, "id">) => void;
  removeClipFromTrack: (trackId: string, clipId: string) => void;
  moveClipToTrack: (
    fromTrackId: string,
    toTrackId: string,
    clipId: string
  ) => void;
  updateClipTrim: (
    trackId: string,
    clipId: string,
    trimStart: number,
    trimEnd: number
  ) => void;
  updateClipStartTime: (
    trackId: string,
    clipId: string,
    startTime: number
  ) => void;
  toggleTrackMute: (trackId: string) => void;

  // Computed values
  getTotalDuration: () => number;

  // New actions
  undo: () => void;
  redo: () => void;
  pushHistory: () => void;
}

export const useTimelineStore = create<TimelineStore>((set, get) => ({
  tracks: [],
  history: [],
  redoStack: [],
  selectedClips: [],

  pushHistory: () => {
    const { tracks, history, redoStack } = get();
    // Deep copy tracks
    set({
      history: [...history, JSON.parse(JSON.stringify(tracks))],
      redoStack: [], // Clear redo stack when new action is performed
    });
  },

  undo: () => {
    const { history, redoStack, tracks } = get();
    if (history.length === 0) return;
    const prev = history[history.length - 1];
    set({
      tracks: prev,
      history: history.slice(0, -1),
      redoStack: [...redoStack, JSON.parse(JSON.stringify(tracks))], // Add current state to redo stack
    });
  },

  selectClip: (trackId, clipId, multi = false) => {
    set((state) => {
      const exists = state.selectedClips.some(
        (c) => c.trackId === trackId && c.clipId === clipId
      );
      if (multi) {
        // Toggle selection
        return exists
          ? {
              selectedClips: state.selectedClips.filter(
                (c) => !(c.trackId === trackId && c.clipId === clipId)
              ),
            }
          : { selectedClips: [...state.selectedClips, { trackId, clipId }] };
      } else {
        return { selectedClips: [{ trackId, clipId }] };
      }
    });
  },
  deselectClip: (trackId, clipId) => {
    set((state) => ({
      selectedClips: state.selectedClips.filter(
        (c) => !(c.trackId === trackId && c.clipId === clipId)
      ),
    }));
  },
  clearSelectedClips: () => {
    set({ selectedClips: [] });
  },

  setSelectedClips: (clips) => set({ selectedClips: clips }),

  addTrack: (type) => {
    get().pushHistory();
    const newTrack: TimelineTrack = {
      id: crypto.randomUUID(),
      name: `${type.charAt(0).toUpperCase() + type.slice(1)} Track`,
      type,
      clips: [],
      muted: false,
    };
    set((state) => ({
      tracks: [...state.tracks, newTrack],
    }));
    return newTrack.id;
  },

  removeTrack: (trackId) => {
    get().pushHistory();
    set((state) => ({
      tracks: state.tracks.filter((track) => track.id !== trackId),
    }));
  },

  addClipToTrack: (trackId, clipData) => {
    get().pushHistory();
    const newClip: TimelineClip = {
      ...clipData,
      id: crypto.randomUUID(),
      startTime: clipData.startTime || 0,
      trimStart: 0,
      trimEnd: 0,
    };

    set((state) => ({
      tracks: state.tracks.map((track) =>
        track.id === trackId
          ? { ...track, clips: [...track.clips, newClip] }
          : track
      ),
    }));
  },

  removeClipFromTrack: (trackId, clipId) => {
    get().pushHistory();
    set((state) => ({
      tracks: state.tracks
        .map((track) =>
          track.id === trackId
            ? {
                ...track,
                clips: track.clips.filter((clip) => clip.id !== clipId),
              }
            : track
        )
        // Remove track if it becomes empty
        .filter((track) => track.clips.length > 0),
    }));
  },

  moveClipToTrack: (fromTrackId, toTrackId, clipId) => {
    get().pushHistory();
    set((state) => {
      const fromTrack = state.tracks.find((track) => track.id === fromTrackId);
      const clipToMove = fromTrack?.clips.find((clip) => clip.id === clipId);

      if (!clipToMove) return state;

      return {
        tracks: state.tracks
          .map((track) => {
            if (track.id === fromTrackId) {
              return {
                ...track,
                clips: track.clips.filter((clip) => clip.id !== clipId),
              };
            } else if (track.id === toTrackId) {
              return {
                ...track,
                clips: [...track.clips, clipToMove],
              };
            }
            return track;
          })
          // Remove track if it becomes empty
          .filter((track) => track.clips.length > 0),
      };
    });
  },

  updateClipTrim: (trackId, clipId, trimStart, trimEnd) => {
    get().pushHistory();
    set((state) => ({
      tracks: state.tracks.map((track) =>
        track.id === trackId
          ? {
              ...track,
              clips: track.clips.map((clip) =>
                clip.id === clipId ? { ...clip, trimStart, trimEnd } : clip
              ),
            }
          : track
      ),
    }));
  },

  updateClipStartTime: (trackId, clipId, startTime) => {
    get().pushHistory();
    set((state) => ({
      tracks: state.tracks.map((track) =>
        track.id === trackId
          ? {
              ...track,
              clips: track.clips.map((clip) =>
                clip.id === clipId ? { ...clip, startTime } : clip
              ),
            }
          : track
      ),
    }));
  },

  toggleTrackMute: (trackId) => {
    get().pushHistory();
    set((state) => ({
      tracks: state.tracks.map((track) =>
        track.id === trackId ? { ...track, muted: !track.muted } : track
      ),
    }));
  },

  getTotalDuration: () => {
    const { tracks } = get();
    if (tracks.length === 0) return 0;

    const trackEndTimes = tracks.map((track) =>
      track.clips.reduce((maxEnd, clip) => {
        const clipEnd =
          clip.startTime + clip.duration - clip.trimStart - clip.trimEnd;
        return Math.max(maxEnd, clipEnd);
      }, 0)
    );

    return Math.max(...trackEndTimes, 0);
  },

  redo: () => {
    const { redoStack } = get();
    if (redoStack.length === 0) return;
    const next = redoStack[redoStack.length - 1];
    set({ tracks: next, redoStack: redoStack.slice(0, -1) });
  },

  dragState: {
    isDragging: false,
    clipId: null,
    trackId: null,
    startMouseX: 0,
    startClipTime: 0,
    clickOffsetTime: 0,
    currentTime: 0,
  },

  setDragState: (dragState) =>
    set((state) => ({
      dragState: { ...state.dragState, ...dragState },
    })),

  startDrag: (clipId, trackId, startMouseX, startClipTime, clickOffsetTime) => {
    set({
      dragState: {
        isDragging: true,
        clipId,
        trackId,
        startMouseX,
        startClipTime,
        clickOffsetTime,
        currentTime: startClipTime,
      },
    });
  },

  updateDragTime: (currentTime) => {
    set((state) => ({
      dragState: {
        ...state.dragState,
        currentTime,
      },
    }));
  },

  endDrag: () => {
    set({
      dragState: {
        isDragging: false,
        clipId: null,
        trackId: null,
        startMouseX: 0,
        startClipTime: 0,
        clickOffsetTime: 0,
        currentTime: 0,
      },
    });
  },
}));
>>>>>>> a8d6bbd0
<|MERGE_RESOLUTION|>--- conflicted
+++ resolved
@@ -1,712 +1,363 @@
-<<<<<<< HEAD
-import { create } from "zustand";
-
-export interface TimelineClip {
-  id: string;
-  mediaId: string;
-  name: string;
-  duration: number;
-  startTime: number;
-  trimStart: number;
-  trimEnd: number;
-}
-
-export interface TimelineTrack {
-  id: string;
-  name: string;
-  type: "video" | "audio" | "effects";
-  clips: TimelineClip[];
-  muted?: boolean;
-}
-
-interface TimelineStore {
-  tracks: TimelineTrack[];
-  history: TimelineTrack[][];
-  redoStack: TimelineTrack[][];
-
-  // Multi-selection
-  selectedClips: { trackId: string; clipId: string }[];
-  selectClip: (trackId: string, clipId: string, multi?: boolean) => void;
-  deselectClip: (trackId: string, clipId: string) => void;
-  clearSelectedClips: () => void;
-  setSelectedClips: (clips: { trackId: string; clipId: string }[]) => void;
-
-  // Drag state
-  dragState: {
-    isDragging: boolean;
-    clipId: string | null;
-    trackId: string | null;
-    startMouseX: number;
-    startClipTime: number;
-    clickOffsetTime: number;
-    currentTime: number;
-  };
-  setDragState: (dragState: Partial<TimelineStore["dragState"]>) => void;
-  startDrag: (
-    clipId: string,
-    trackId: string,
-    startMouseX: number,
-    startClipTime: number,
-    clickOffsetTime: number
-  ) => void;
-  updateDragTime: (currentTime: number) => void;
-  endDrag: () => void;
-
-  // Actions
-  addTrack: (type: "video" | "audio" | "effects") => string;
-  removeTrack: (trackId: string) => void;
-  addClipToTrack: (trackId: string, clip: Omit<TimelineClip, "id">) => void;
-  removeClipFromTrack: (trackId: string, clipId: string) => void;
-  removeClipsByMediaId: (mediaId: string) => void;
-  clearAllTracks: () => void;
-  moveClipToTrack: (
-    fromTrackId: string,
-    toTrackId: string,
-    clipId: string
-  ) => void;
-  updateClipTrim: (
-    trackId: string,
-    clipId: string,
-    trimStart: number,
-    trimEnd: number
-  ) => void;
-  updateClipStartTime: (
-    trackId: string,
-    clipId: string,
-    startTime: number
-  ) => void;
-  toggleTrackMute: (trackId: string) => void;
-
-  // Computed values
-  getTotalDuration: () => number;
-
-  // New actions
-  undo: () => void;
-  redo: () => void;
-  pushHistory: () => void;
-}
-
-export const useTimelineStore = create<TimelineStore>((set, get) => ({
-  tracks: [],
-  history: [],
-  redoStack: [],
-  selectedClips: [],
-
-  pushHistory: () => {
-    const { tracks, history, redoStack } = get();
-    // Deep copy tracks
-    set({
-      history: [...history, JSON.parse(JSON.stringify(tracks))],
-      redoStack: [], // Clear redo stack when new action is performed
-    });
-  },
-
-  undo: () => {
-    const { history, redoStack, tracks } = get();
-    if (history.length === 0) return;
-    const prev = history[history.length - 1];
-    set({
-      tracks: prev,
-      history: history.slice(0, -1),
-      redoStack: [...redoStack, JSON.parse(JSON.stringify(tracks))], // Add current state to redo stack
-    });
-  },
-
-  selectClip: (trackId, clipId, multi = false) => {
-    set((state) => {
-      const exists = state.selectedClips.some(
-        (c) => c.trackId === trackId && c.clipId === clipId
-      );
-      if (multi) {
-        // Toggle selection
-        return exists
-          ? {
-              selectedClips: state.selectedClips.filter(
-                (c) => !(c.trackId === trackId && c.clipId === clipId)
-              ),
-            }
-          : { selectedClips: [...state.selectedClips, { trackId, clipId }] };
-      } else {
-        return { selectedClips: [{ trackId, clipId }] };
-      }
-    });
-  },
-  deselectClip: (trackId, clipId) => {
-    set((state) => ({
-      selectedClips: state.selectedClips.filter(
-        (c) => !(c.trackId === trackId && c.clipId === clipId)
-      ),
-    }));
-  },
-  clearSelectedClips: () => {
-    set({ selectedClips: [] });
-  },
-
-  setSelectedClips: (clips) => set({ selectedClips: clips }),
-
-  addTrack: (type) => {
-    get().pushHistory();
-    const newTrack: TimelineTrack = {
-      id: crypto.randomUUID(),
-      name: `${type.charAt(0).toUpperCase() + type.slice(1)} Track`,
-      type,
-      clips: [],
-      muted: false,
-    };
-    set((state) => ({
-      tracks: [...state.tracks, newTrack],
-    }));
-    return newTrack.id;
-  },
-
-  removeTrack: (trackId) => {
-    get().pushHistory();
-    set((state) => ({
-      tracks: state.tracks.filter((track) => track.id !== trackId),
-    }));
-  },
-
-  addClipToTrack: (trackId, clipData) => {
-    get().pushHistory();
-    const newClip: TimelineClip = {
-      ...clipData,
-      id: crypto.randomUUID(),
-      startTime: clipData.startTime || 0,
-      trimStart: 0,
-      trimEnd: 0,
-    };
-
-    set((state) => ({
-      tracks: state.tracks.map((track) =>
-        track.id === trackId
-          ? { ...track, clips: [...track.clips, newClip] }
-          : track
-      ),
-    }));
-  },
-
-  removeClipFromTrack: (trackId, clipId) => {
-    get().pushHistory();
-    set((state) => ({
-      tracks: state.tracks
-        .map((track) =>
-          track.id === trackId
-            ? {
-                ...track,
-                clips: track.clips.filter((clip) => clip.id !== clipId),
-              }
-            : track
-        )
-        // Remove track if it becomes empty
-        .filter((track) => track.clips.length > 0),
-    }));
-  },
-
-  moveClipToTrack: (fromTrackId, toTrackId, clipId) => {
-    get().pushHistory();
-    set((state) => {
-      const fromTrack = state.tracks.find((track) => track.id === fromTrackId);
-      const clipToMove = fromTrack?.clips.find((clip) => clip.id === clipId);
-
-      if (!clipToMove) return state;
-
-      return {
-        tracks: state.tracks
-          .map((track) => {
-            if (track.id === fromTrackId) {
-              return {
-                ...track,
-                clips: track.clips.filter((clip) => clip.id !== clipId),
-              };
-            } else if (track.id === toTrackId) {
-              return {
-                ...track,
-                clips: [...track.clips, clipToMove],
-              };
-            }
-            return track;
-          })
-          // Remove track if it becomes empty
-          .filter((track) => track.clips.length > 0),
-      };
-    });
-  },
-
-  updateClipTrim: (trackId, clipId, trimStart, trimEnd) => {
-    get().pushHistory();
-    set((state) => ({
-      tracks: state.tracks.map((track) =>
-        track.id === trackId
-          ? {
-              ...track,
-              clips: track.clips.map((clip) =>
-                clip.id === clipId ? { ...clip, trimStart, trimEnd } : clip
-              ),
-            }
-          : track
-      ),
-    }));
-  },
-
-  updateClipStartTime: (trackId, clipId, startTime) => {
-    get().pushHistory();
-    set((state) => ({
-      tracks: state.tracks.map((track) =>
-        track.id === trackId
-          ? {
-              ...track,
-              clips: track.clips.map((clip) =>
-                clip.id === clipId ? { ...clip, startTime } : clip
-              ),
-            }
-          : track
-      ),
-    }));
-  },
-
-  toggleTrackMute: (trackId) => {
-    get().pushHistory();
-    set((state) => ({
-      tracks: state.tracks.map((track) =>
-        track.id === trackId ? { ...track, muted: !track.muted } : track
-      ),
-    }));
-  },
-
-  getTotalDuration: () => {
-    const { tracks } = get();
-    if (tracks.length === 0) return 0;
-
-    const trackEndTimes = tracks.map((track) =>
-      track.clips.reduce((maxEnd, clip) => {
-        const clipEnd =
-          clip.startTime + clip.duration - clip.trimStart - clip.trimEnd;
-        return Math.max(maxEnd, clipEnd);
-      }, 0)
-    );
-
-    return Math.max(...trackEndTimes, 0);
-  },
-
-  redo: () => {
-    const { redoStack } = get();
-    if (redoStack.length === 0) return;
-    const next = redoStack[redoStack.length - 1];
-    set({ tracks: next, redoStack: redoStack.slice(0, -1) });
-  },
-
-  removeClipsByMediaId: (mediaId) => {
-    get().pushHistory();
-    set((state) => ({
-      tracks: state.tracks.map((track) => ({
-        ...track,
-        clips: track.clips.filter((clip) => clip.mediaId !== mediaId),
-      })).filter((track) => track.clips.length > 0),
-    }));
-  },
-
-  clearAllTracks: () => {
-    get().pushHistory();
-    set({ tracks: [] });
-  },
-
-  dragState: {
-    isDragging: false,
-    clipId: null,
-    trackId: null,
-    startMouseX: 0,
-    startClipTime: 0,
-    clickOffsetTime: 0,
-    currentTime: 0,
-  },
-
-  setDragState: (dragState) =>
-    set((state) => ({
-      dragState: { ...state.dragState, ...dragState },
-    })),
-
-  startDrag: (clipId, trackId, startMouseX, startClipTime, clickOffsetTime) => {
-    set({
-      dragState: {
-        isDragging: true,
-        clipId,
-        trackId,
-        startMouseX,
-        startClipTime,
-        clickOffsetTime,
-        currentTime: startClipTime,
-      },
-    });
-  },
-
-  updateDragTime: (currentTime) => {
-    set((state) => ({
-      dragState: {
-        ...state.dragState,
-        currentTime,
-      },
-    }));
-  },
-
-  endDrag: () => {
-    set({
-      dragState: {
-        isDragging: false,
-        clipId: null,
-        trackId: null,
-        startMouseX: 0,
-        startClipTime: 0,
-        clickOffsetTime: 0,
-        currentTime: 0,
-      },
-    });
-  },
-}));
-=======
-import { create } from "zustand";
-
-export interface TimelineClip {
-  id: string;
-  mediaId: string;
-  name: string;
-  duration: number;
-  startTime: number;
-  trimStart: number;
-  trimEnd: number;
-}
-
-export interface TimelineTrack {
-  id: string;
-  name: string;
-  type: "video" | "audio" | "effects";
-  clips: TimelineClip[];
-  muted?: boolean;
-}
-
-interface TimelineStore {
-  tracks: TimelineTrack[];
-  history: TimelineTrack[][];
-  redoStack: TimelineTrack[][];
-
-  // Multi-selection
-  selectedClips: { trackId: string; clipId: string }[];
-  selectClip: (trackId: string, clipId: string, multi?: boolean) => void;
-  deselectClip: (trackId: string, clipId: string) => void;
-  clearSelectedClips: () => void;
-  setSelectedClips: (clips: { trackId: string; clipId: string }[]) => void;
-
-  // Drag state
-  dragState: {
-    isDragging: boolean;
-    clipId: string | null;
-    trackId: string | null;
-    startMouseX: number;
-    startClipTime: number;
-    clickOffsetTime: number;
-    currentTime: number;
-  };
-  setDragState: (dragState: Partial<TimelineStore["dragState"]>) => void;
-  startDrag: (
-    clipId: string,
-    trackId: string,
-    startMouseX: number,
-    startClipTime: number,
-    clickOffsetTime: number
-  ) => void;
-  updateDragTime: (currentTime: number) => void;
-  endDrag: () => void;
-
-  // Actions
-  addTrack: (type: "video" | "audio" | "effects") => string;
-  removeTrack: (trackId: string) => void;
-  addClipToTrack: (trackId: string, clip: Omit<TimelineClip, "id">) => void;
-  removeClipFromTrack: (trackId: string, clipId: string) => void;
-  moveClipToTrack: (
-    fromTrackId: string,
-    toTrackId: string,
-    clipId: string
-  ) => void;
-  updateClipTrim: (
-    trackId: string,
-    clipId: string,
-    trimStart: number,
-    trimEnd: number
-  ) => void;
-  updateClipStartTime: (
-    trackId: string,
-    clipId: string,
-    startTime: number
-  ) => void;
-  toggleTrackMute: (trackId: string) => void;
-
-  // Computed values
-  getTotalDuration: () => number;
-
-  // New actions
-  undo: () => void;
-  redo: () => void;
-  pushHistory: () => void;
-}
-
-export const useTimelineStore = create<TimelineStore>((set, get) => ({
-  tracks: [],
-  history: [],
-  redoStack: [],
-  selectedClips: [],
-
-  pushHistory: () => {
-    const { tracks, history, redoStack } = get();
-    // Deep copy tracks
-    set({
-      history: [...history, JSON.parse(JSON.stringify(tracks))],
-      redoStack: [], // Clear redo stack when new action is performed
-    });
-  },
-
-  undo: () => {
-    const { history, redoStack, tracks } = get();
-    if (history.length === 0) return;
-    const prev = history[history.length - 1];
-    set({
-      tracks: prev,
-      history: history.slice(0, -1),
-      redoStack: [...redoStack, JSON.parse(JSON.stringify(tracks))], // Add current state to redo stack
-    });
-  },
-
-  selectClip: (trackId, clipId, multi = false) => {
-    set((state) => {
-      const exists = state.selectedClips.some(
-        (c) => c.trackId === trackId && c.clipId === clipId
-      );
-      if (multi) {
-        // Toggle selection
-        return exists
-          ? {
-              selectedClips: state.selectedClips.filter(
-                (c) => !(c.trackId === trackId && c.clipId === clipId)
-              ),
-            }
-          : { selectedClips: [...state.selectedClips, { trackId, clipId }] };
-      } else {
-        return { selectedClips: [{ trackId, clipId }] };
-      }
-    });
-  },
-  deselectClip: (trackId, clipId) => {
-    set((state) => ({
-      selectedClips: state.selectedClips.filter(
-        (c) => !(c.trackId === trackId && c.clipId === clipId)
-      ),
-    }));
-  },
-  clearSelectedClips: () => {
-    set({ selectedClips: [] });
-  },
-
-  setSelectedClips: (clips) => set({ selectedClips: clips }),
-
-  addTrack: (type) => {
-    get().pushHistory();
-    const newTrack: TimelineTrack = {
-      id: crypto.randomUUID(),
-      name: `${type.charAt(0).toUpperCase() + type.slice(1)} Track`,
-      type,
-      clips: [],
-      muted: false,
-    };
-    set((state) => ({
-      tracks: [...state.tracks, newTrack],
-    }));
-    return newTrack.id;
-  },
-
-  removeTrack: (trackId) => {
-    get().pushHistory();
-    set((state) => ({
-      tracks: state.tracks.filter((track) => track.id !== trackId),
-    }));
-  },
-
-  addClipToTrack: (trackId, clipData) => {
-    get().pushHistory();
-    const newClip: TimelineClip = {
-      ...clipData,
-      id: crypto.randomUUID(),
-      startTime: clipData.startTime || 0,
-      trimStart: 0,
-      trimEnd: 0,
-    };
-
-    set((state) => ({
-      tracks: state.tracks.map((track) =>
-        track.id === trackId
-          ? { ...track, clips: [...track.clips, newClip] }
-          : track
-      ),
-    }));
-  },
-
-  removeClipFromTrack: (trackId, clipId) => {
-    get().pushHistory();
-    set((state) => ({
-      tracks: state.tracks
-        .map((track) =>
-          track.id === trackId
-            ? {
-                ...track,
-                clips: track.clips.filter((clip) => clip.id !== clipId),
-              }
-            : track
-        )
-        // Remove track if it becomes empty
-        .filter((track) => track.clips.length > 0),
-    }));
-  },
-
-  moveClipToTrack: (fromTrackId, toTrackId, clipId) => {
-    get().pushHistory();
-    set((state) => {
-      const fromTrack = state.tracks.find((track) => track.id === fromTrackId);
-      const clipToMove = fromTrack?.clips.find((clip) => clip.id === clipId);
-
-      if (!clipToMove) return state;
-
-      return {
-        tracks: state.tracks
-          .map((track) => {
-            if (track.id === fromTrackId) {
-              return {
-                ...track,
-                clips: track.clips.filter((clip) => clip.id !== clipId),
-              };
-            } else if (track.id === toTrackId) {
-              return {
-                ...track,
-                clips: [...track.clips, clipToMove],
-              };
-            }
-            return track;
-          })
-          // Remove track if it becomes empty
-          .filter((track) => track.clips.length > 0),
-      };
-    });
-  },
-
-  updateClipTrim: (trackId, clipId, trimStart, trimEnd) => {
-    get().pushHistory();
-    set((state) => ({
-      tracks: state.tracks.map((track) =>
-        track.id === trackId
-          ? {
-              ...track,
-              clips: track.clips.map((clip) =>
-                clip.id === clipId ? { ...clip, trimStart, trimEnd } : clip
-              ),
-            }
-          : track
-      ),
-    }));
-  },
-
-  updateClipStartTime: (trackId, clipId, startTime) => {
-    get().pushHistory();
-    set((state) => ({
-      tracks: state.tracks.map((track) =>
-        track.id === trackId
-          ? {
-              ...track,
-              clips: track.clips.map((clip) =>
-                clip.id === clipId ? { ...clip, startTime } : clip
-              ),
-            }
-          : track
-      ),
-    }));
-  },
-
-  toggleTrackMute: (trackId) => {
-    get().pushHistory();
-    set((state) => ({
-      tracks: state.tracks.map((track) =>
-        track.id === trackId ? { ...track, muted: !track.muted } : track
-      ),
-    }));
-  },
-
-  getTotalDuration: () => {
-    const { tracks } = get();
-    if (tracks.length === 0) return 0;
-
-    const trackEndTimes = tracks.map((track) =>
-      track.clips.reduce((maxEnd, clip) => {
-        const clipEnd =
-          clip.startTime + clip.duration - clip.trimStart - clip.trimEnd;
-        return Math.max(maxEnd, clipEnd);
-      }, 0)
-    );
-
-    return Math.max(...trackEndTimes, 0);
-  },
-
-  redo: () => {
-    const { redoStack } = get();
-    if (redoStack.length === 0) return;
-    const next = redoStack[redoStack.length - 1];
-    set({ tracks: next, redoStack: redoStack.slice(0, -1) });
-  },
-
-  dragState: {
-    isDragging: false,
-    clipId: null,
-    trackId: null,
-    startMouseX: 0,
-    startClipTime: 0,
-    clickOffsetTime: 0,
-    currentTime: 0,
-  },
-
-  setDragState: (dragState) =>
-    set((state) => ({
-      dragState: { ...state.dragState, ...dragState },
-    })),
-
-  startDrag: (clipId, trackId, startMouseX, startClipTime, clickOffsetTime) => {
-    set({
-      dragState: {
-        isDragging: true,
-        clipId,
-        trackId,
-        startMouseX,
-        startClipTime,
-        clickOffsetTime,
-        currentTime: startClipTime,
-      },
-    });
-  },
-
-  updateDragTime: (currentTime) => {
-    set((state) => ({
-      dragState: {
-        ...state.dragState,
-        currentTime,
-      },
-    }));
-  },
-
-  endDrag: () => {
-    set({
-      dragState: {
-        isDragging: false,
-        clipId: null,
-        trackId: null,
-        startMouseX: 0,
-        startClipTime: 0,
-        clickOffsetTime: 0,
-        currentTime: 0,
-      },
-    });
-  },
-}));
->>>>>>> a8d6bbd0
+import { create } from "zustand";
+
+export interface TimelineClip {
+  id: string;
+  mediaId: string;
+  name: string;
+  duration: number;
+  startTime: number;
+  trimStart: number;
+  trimEnd: number;
+}
+
+export interface TimelineTrack {
+  id: string;
+  name: string;
+  type: "video" | "audio" | "effects";
+  clips: TimelineClip[];
+  muted?: boolean;
+}
+
+interface TimelineStore {
+  tracks: TimelineTrack[];
+  history: TimelineTrack[][];
+  redoStack: TimelineTrack[][];
+
+  // Multi-selection
+  selectedClips: { trackId: string; clipId: string }[];
+  selectClip: (trackId: string, clipId: string, multi?: boolean) => void;
+  deselectClip: (trackId: string, clipId: string) => void;
+  clearSelectedClips: () => void;
+  setSelectedClips: (clips: { trackId: string; clipId: string }[]) => void;
+
+  // Drag state
+  dragState: {
+    isDragging: boolean;
+    clipId: string | null;
+    trackId: string | null;
+    startMouseX: number;
+    startClipTime: number;
+    clickOffsetTime: number;
+    currentTime: number;
+  };
+  setDragState: (dragState: Partial<TimelineStore["dragState"]>) => void;
+  startDrag: (
+    clipId: string,
+    trackId: string,
+    startMouseX: number,
+    startClipTime: number,
+    clickOffsetTime: number
+  ) => void;
+  updateDragTime: (currentTime: number) => void;
+  endDrag: () => void;
+
+  // Actions
+  addTrack: (type: "video" | "audio" | "effects") => string;
+  removeTrack: (trackId: string) => void;
+  addClipToTrack: (trackId: string, clip: Omit<TimelineClip, "id">) => void;
+  removeClipFromTrack: (trackId: string, clipId: string) => void;
+  removeClipsByMediaId: (mediaId: string) => void;
+  clearAllTracks: () => void;
+  moveClipToTrack: (
+    fromTrackId: string,
+    toTrackId: string,
+    clipId: string
+  ) => void;
+  updateClipTrim: (
+    trackId: string,
+    clipId: string,
+    trimStart: number,
+    trimEnd: number
+  ) => void;
+  updateClipStartTime: (
+    trackId: string,
+    clipId: string,
+    startTime: number
+  ) => void;
+  toggleTrackMute: (trackId: string) => void;
+
+  // Computed values
+  getTotalDuration: () => number;
+
+  // New actions
+  undo: () => void;
+  redo: () => void;
+  pushHistory: () => void;
+}
+
+export const useTimelineStore = create<TimelineStore>((set, get) => ({
+  tracks: [],
+  history: [],
+  redoStack: [],
+  selectedClips: [],
+
+  pushHistory: () => {
+    const { tracks, history, redoStack } = get();
+    // Deep copy tracks
+    set({
+      history: [...history, JSON.parse(JSON.stringify(tracks))],
+      redoStack: [], // Clear redo stack when new action is performed
+    });
+  },
+
+  undo: () => {
+    const { history, redoStack, tracks } = get();
+    if (history.length === 0) return;
+    const prev = history[history.length - 1];
+    set({
+      tracks: prev,
+      history: history.slice(0, -1),
+      redoStack: [...redoStack, JSON.parse(JSON.stringify(tracks))], // Add current state to redo stack
+    });
+  },
+
+  selectClip: (trackId, clipId, multi = false) => {
+    set((state) => {
+      const exists = state.selectedClips.some(
+        (c) => c.trackId === trackId && c.clipId === clipId
+      );
+      if (multi) {
+        // Toggle selection
+        return exists
+          ? {
+              selectedClips: state.selectedClips.filter(
+                (c) => !(c.trackId === trackId && c.clipId === clipId)
+              ),
+            }
+          : { selectedClips: [...state.selectedClips, { trackId, clipId }] };
+      } else {
+        return { selectedClips: [{ trackId, clipId }] };
+      }
+    });
+  },
+  deselectClip: (trackId, clipId) => {
+    set((state) => ({
+      selectedClips: state.selectedClips.filter(
+        (c) => !(c.trackId === trackId && c.clipId === clipId)
+      ),
+    }));
+  },
+  clearSelectedClips: () => {
+    set({ selectedClips: [] });
+  },
+
+  setSelectedClips: (clips) => set({ selectedClips: clips }),
+
+  addTrack: (type) => {
+    get().pushHistory();
+    const newTrack: TimelineTrack = {
+      id: crypto.randomUUID(),
+      name: `${type.charAt(0).toUpperCase() + type.slice(1)} Track`,
+      type,
+      clips: [],
+      muted: false,
+    };
+    set((state) => ({
+      tracks: [...state.tracks, newTrack],
+    }));
+    return newTrack.id;
+  },
+
+  removeTrack: (trackId) => {
+    get().pushHistory();
+    set((state) => ({
+      tracks: state.tracks.filter((track) => track.id !== trackId),
+    }));
+  },
+
+  addClipToTrack: (trackId, clipData) => {
+    get().pushHistory();
+    const newClip: TimelineClip = {
+      ...clipData,
+      id: crypto.randomUUID(),
+      startTime: clipData.startTime || 0,
+      trimStart: 0,
+      trimEnd: 0,
+    };
+
+    set((state) => ({
+      tracks: state.tracks.map((track) =>
+        track.id === trackId
+          ? { ...track, clips: [...track.clips, newClip] }
+          : track
+      ),
+    }));
+  },
+
+  removeClipFromTrack: (trackId, clipId) => {
+    get().pushHistory();
+    set((state) => ({
+      tracks: state.tracks
+        .map((track) =>
+          track.id === trackId
+            ? {
+                ...track,
+                clips: track.clips.filter((clip) => clip.id !== clipId),
+              }
+            : track
+        )
+        // Remove track if it becomes empty
+        .filter((track) => track.clips.length > 0),
+    }));
+  },
+
+  moveClipToTrack: (fromTrackId, toTrackId, clipId) => {
+    get().pushHistory();
+    set((state) => {
+      const fromTrack = state.tracks.find((track) => track.id === fromTrackId);
+      const clipToMove = fromTrack?.clips.find((clip) => clip.id === clipId);
+
+      if (!clipToMove) return state;
+
+      return {
+        tracks: state.tracks
+          .map((track) => {
+            if (track.id === fromTrackId) {
+              return {
+                ...track,
+                clips: track.clips.filter((clip) => clip.id !== clipId),
+              };
+            } else if (track.id === toTrackId) {
+              return {
+                ...track,
+                clips: [...track.clips, clipToMove],
+              };
+            }
+            return track;
+          })
+          // Remove track if it becomes empty
+          .filter((track) => track.clips.length > 0),
+      };
+    });
+  },
+
+  updateClipTrim: (trackId, clipId, trimStart, trimEnd) => {
+    get().pushHistory();
+    set((state) => ({
+      tracks: state.tracks.map((track) =>
+        track.id === trackId
+          ? {
+              ...track,
+              clips: track.clips.map((clip) =>
+                clip.id === clipId ? { ...clip, trimStart, trimEnd } : clip
+              ),
+            }
+          : track
+      ),
+    }));
+  },
+
+  updateClipStartTime: (trackId, clipId, startTime) => {
+    get().pushHistory();
+    set((state) => ({
+      tracks: state.tracks.map((track) =>
+        track.id === trackId
+          ? {
+              ...track,
+              clips: track.clips.map((clip) =>
+                clip.id === clipId ? { ...clip, startTime } : clip
+              ),
+            }
+          : track
+      ),
+    }));
+  },
+
+  toggleTrackMute: (trackId) => {
+    get().pushHistory();
+    set((state) => ({
+      tracks: state.tracks.map((track) =>
+        track.id === trackId ? { ...track, muted: !track.muted } : track
+      ),
+    }));
+  },
+
+  getTotalDuration: () => {
+    const { tracks } = get();
+    if (tracks.length === 0) return 0;
+
+    const trackEndTimes = tracks.map((track) =>
+      track.clips.reduce((maxEnd, clip) => {
+        const clipEnd =
+          clip.startTime + clip.duration - clip.trimStart - clip.trimEnd;
+        return Math.max(maxEnd, clipEnd);
+      }, 0)
+    );
+
+    return Math.max(...trackEndTimes, 0);
+  },
+
+  redo: () => {
+    const { redoStack } = get();
+    if (redoStack.length === 0) return;
+    const next = redoStack[redoStack.length - 1];
+    set({ tracks: next, redoStack: redoStack.slice(0, -1) });
+  },
+
+  removeClipsByMediaId: (mediaId) => {
+    get().pushHistory();
+    set((state) => ({
+      tracks: state.tracks.map((track) => ({
+        ...track,
+        clips: track.clips.filter((clip) => clip.mediaId !== mediaId),
+      })).filter((track) => track.clips.length > 0),
+    }));
+  },
+
+  clearAllTracks: () => {
+    get().pushHistory();
+    set({ tracks: [] });
+  },
+
+  dragState: {
+    isDragging: false,
+    clipId: null,
+    trackId: null,
+    startMouseX: 0,
+    startClipTime: 0,
+    clickOffsetTime: 0,
+    currentTime: 0,
+  },
+
+  setDragState: (dragState) =>
+    set((state) => ({
+      dragState: { ...state.dragState, ...dragState },
+    })),
+
+  startDrag: (clipId, trackId, startMouseX, startClipTime, clickOffsetTime) => {
+    set({
+      dragState: {
+        isDragging: true,
+        clipId,
+        trackId,
+        startMouseX,
+        startClipTime,
+        clickOffsetTime,
+        currentTime: startClipTime,
+      },
+    });
+  },
+
+  updateDragTime: (currentTime) => {
+    set((state) => ({
+      dragState: {
+        ...state.dragState,
+        currentTime,
+      },
+    }));
+  },
+
+  endDrag: () => {
+    set({
+      dragState: {
+        isDragging: false,
+        clipId: null,
+        trackId: null,
+        startMouseX: 0,
+        startClipTime: 0,
+        clickOffsetTime: 0,
+        currentTime: 0,
+      },
+    });
+  },
+}));